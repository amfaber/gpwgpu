// use std::collections::HashMap;

use std::{borrow::Cow, fmt::Write};

// use crate::shaderpreprocessor::*;
use nom::{
    branch::alt,
    bytes::complete::{take_till, take_until, take_till1},
    character::complete::{alpha1, alphanumeric1, multispace0, char, space0, line_ending},
    combinator::{cut, map, recognize, opt},
    error::{ErrorKind, ParseError},
    multi::{many0, many0_count},
    number::complete::double,
    sequence::{delimited, pair, preceded, tuple},
    IResult,
};

use nom_supreme::tag::complete::tag;

pub type NomError<'a> = nom_supreme::error::ErrorTree<&'a str>;


#[derive(Debug, PartialEq, serde::Serialize, serde::Deserialize, Clone)]
pub enum Expr<'a>{
    Bool(bool),
    Num(f64),
    Ident(Cow<'a, str>),
    
    Neg(Box<Expr<'a>>),
    Not(Box<Expr<'a>>),

    Mul(Box<Expr<'a>>, Box<Expr<'a>>),
    Div(Box<Expr<'a>>, Box<Expr<'a>>),

    Add(Box<Expr<'a>>, Box<Expr<'a>>),
    Sub(Box<Expr<'a>>, Box<Expr<'a>>),

    LessThan(Box<Expr<'a>>, Box<Expr<'a>>),
    GreaterThan(Box<Expr<'a>>, Box<Expr<'a>>),
    LessThanOrEqual(Box<Expr<'a>>, Box<Expr<'a>>),
    GreaterThanOrEqual(Box<Expr<'a>>, Box<Expr<'a>>),
    Equal(Box<Expr<'a>>, Box<Expr<'a>>),
    NotEqual(Box<Expr<'a>>, Box<Expr<'a>>),

    And(Box<Expr<'a>>, Box<Expr<'a>>),

    Or(Box<Expr<'a>>, Box<Expr<'a>>),
}

#[derive(Debug, thiserror::Error)]
pub enum EvalError {
<<<<<<< HEAD
    #[error("A number was encountered in an expression where a boolean was expected")]
    NumberInLogic,
    #[error("A boolean was encountered in an expression where a number was expected")]
    BoolInMath,
    #[error("An identifier was not found")]
=======
    #[error("A number was encountered in an expression that expected a boolean (&& or ||)")]
    NumberInLogic,
    #[error("A boolean was encountered in an expression that expected a number")]
    BoolInMath,
    #[error("The identifier was not found {}", 0)]
>>>>>>> 6ece5364
    IdentNotFound(String),
}

impl<'a> Expr<'a>{
    fn into_owned(self) -> Expr<'static>{
        use Expr::*;
        match self{
            Bool(b) => Bool(b),
            Num(n) => Num(n),
            Ident(cow) => Ident(Cow::Owned(cow.into_owned())),
            Neg(e) => Neg(Box::new(e.into_owned())),
            Not(e) => Not(Box::new(e.into_owned())),
            Mul(e1, e2) => Mul(Box::new(e1.into_owned()), Box::new(e2.into_owned())),
            Div(e1, e2) => Div(Box::new(e1.into_owned()), Box::new(e2.into_owned())),
            Add(e1, e2) => Add(Box::new(e1.into_owned()), Box::new(e2.into_owned())),
            Sub(e1, e2) => Sub(Box::new(e1.into_owned()), Box::new(e2.into_owned())),
            LessThan(e1, e2) => LessThan(Box::new(e1.into_owned()), Box::new(e2.into_owned())),
            GreaterThan(e1, e2) => GreaterThan(Box::new(e1.into_owned()), Box::new(e2.into_owned())),
            LessThanOrEqual(e1, e2) => LessThanOrEqual(Box::new(e1.into_owned()), Box::new(e2.into_owned())),
            GreaterThanOrEqual(e1, e2) => GreaterThanOrEqual(Box::new(e1.into_owned()), Box::new(e2.into_owned())),
            Equal(e1, e2) => Equal(Box::new(e1.into_owned()), Box::new(e2.into_owned())),
            NotEqual(e1, e2) => NotEqual(Box::new(e1.into_owned()), Box::new(e2.into_owned())),
            And(e1, e2) => And(Box::new(e1.into_owned()), Box::new(e2.into_owned())),
            Or(e1, e2) => Or(Box::new(e1.into_owned()), Box::new(e2.into_owned())),
        }
    }
}

impl<'a> Expr<'a> {
    pub fn simplify_without_ident(self) -> Result<Expr<'a>, EvalError> {
        self.simplify(|ident| Some(Expr::Ident(ident.into())))
    }

    pub fn simplify(self, lookup: impl Fn(Cow<'a, str>) -> Option<Expr>) -> Result<Expr<'a>, EvalError> {
        self.simplify_internal(&lookup)
    }

    fn simplify_internal(
        self,
        lookup: &impl Fn(Cow<'a, str>) -> Option<Expr>,
    ) -> Result<Expr<'a>, EvalError> {
        use Expr::*;
        let out = match self {
            Bool(b) => Bool(b),
            Num(n) => Num(n),
            Ident(ref name) => {
                let expr = lookup(name.clone()).ok_or_else(|| EvalError::IdentNotFound(name.to_string()))?;
                let expr = if expr != self {
                    expr.simplify_internal(lookup)?
                } else {
                    expr
                };
                expr
            }

            Neg(inner) => {
                let inner = inner.simplify_internal(lookup)?;
                match inner {
                    Num(n) => Num(-n),
                    Bool(_) => return Err(EvalError::BoolInMath),
                    _ => Neg(Box::new(inner)),
                }
            }
            Not(inner) => {
                let inner = inner.simplify_internal(lookup)?;
                match inner {
                    Num(_) => return Err(EvalError::NumberInLogic),
                    Bool(b) => Bool(!b),
                    _ => Not(Box::new(inner)),
                }
            }

            Mul(left, right) => {
                let left = left.simplify_internal(lookup)?;
                let right = right.simplify_internal(lookup)?;
                match (left, right) {
                    (Num(n), e) | (e, Num(n)) if n == 1.0 => e,
                    (Num(n1), Num(n2)) => Num(n1 * n2),
                    (Bool(_), _) | (_, Bool(_)) => return Err(EvalError::BoolInMath),
                    (left, right) => Mul(Box::new(left), Box::new(right)),
                }
            }
            Div(left, right) => {
                let left = left.simplify_internal(lookup)?;
                let right = right.simplify_internal(lookup)?;
                match (left, right) {
                    (e, Num(n)) if n == 1.0 => e,
                    (Num(n1), Num(n2)) => Num(n1 / n2),
                    (Bool(_), _) | (_, Bool(_)) => return Err(EvalError::BoolInMath),
                    (left, right) => Div(Box::new(left), Box::new(right)),
                }
            }

            Add(left, right) => {
                let left = left.simplify_internal(lookup)?;
                let right = right.simplify_internal(lookup)?;
                match (left, right) {
                    (Num(n), e) | (e, Num(n)) if n == 0.0 => e,
                    (Num(n1), Num(n2)) => Num(n1 + n2),
                    (Bool(_), _) | (_, Bool(_)) => return Err(EvalError::BoolInMath),
                    (left, right) => Add(Box::new(left), Box::new(right)),
                }
            }
            Sub(left, right) => {
                let left = left.simplify_internal(lookup)?;
                let right = right.simplify_internal(lookup)?;
                match (left, right) {
                    (Num(n), e) if n == 0.0 => Neg(Box::new(e)),
                    (e, Num(n)) if n == 0.0 => e,
                    (Num(n1), Num(n2)) => Num(n1 - n2),
                    (Bool(_), _) | (_, Bool(_)) => return Err(EvalError::BoolInMath),
                    (left, right) => Sub(Box::new(left), Box::new(right)),
                }
            }

            LessThan(left, right) => {
                let left = left.simplify_internal(lookup)?;
                let right = right.simplify_internal(lookup)?;
                match (left, right) {
                    (Num(n1), Num(n2)) => Bool(n1 < n2),
                    (Bool(_), _) | (_, Bool(_)) => return Err(EvalError::BoolInMath),
                    (left, right) => LessThan(Box::new(left), Box::new(right)),
                }
            }
            GreaterThan(left, right) => {
                let left = left.simplify_internal(lookup)?;
                let right = right.simplify_internal(lookup)?;
                match (left, right) {
                    (Num(n1), Num(n2)) => Bool(n1 > n2),
                    (Bool(_), _) | (_, Bool(_)) => return Err(EvalError::BoolInMath),
                    (left, right) => GreaterThan(Box::new(left), Box::new(right)),
                }
            }
            LessThanOrEqual(left, right) => {
                let left = left.simplify_internal(lookup)?;
                let right = right.simplify_internal(lookup)?;
                match (left, right) {
                    (Num(n1), Num(n2)) => Bool(n1 <= n2),
                    (Bool(_), _) | (_, Bool(_)) => return Err(EvalError::BoolInMath),
                    (left, right) => LessThanOrEqual(Box::new(left), Box::new(right)),
                }
            }
            GreaterThanOrEqual(left, right) => {
                let left = left.simplify_internal(lookup)?;
                let right = right.simplify_internal(lookup)?;
                match (left, right) {
                    (Num(n1), Num(n2)) => Bool(n1 >= n2),
                    (Bool(_), _) | (_, Bool(_)) => return Err(EvalError::BoolInMath),
                    (left, right) => GreaterThanOrEqual(Box::new(left), Box::new(right)),
                }
            }
            Equal(left, right) => {
                let left = left.simplify_internal(lookup)?;
                let right = right.simplify_internal(lookup)?;
                match (left, right) {
                    (Num(n1), Num(n2)) => Bool(n1 == n2),
                    (Bool(b1), Bool(b2)) => Bool(b1 == b2),
                    (Num(_), Bool(_)) => return Err(EvalError::BoolInMath),
                    (Bool(_), Num(_)) => return Err(EvalError::NumberInLogic),
                    (left, right) => Equal(Box::new(left), Box::new(right)),
                }
            }
            NotEqual(left, right) => {
                let left = left.simplify_internal(lookup)?;
                let right = right.simplify_internal(lookup)?;
                match (left, right) {
                    (Num(n1), Num(n2)) => Bool(n1 != n2),
                    (Bool(b1), Bool(b2)) => Bool(b1 != b2),
                    (left, right) => NotEqual(Box::new(left), Box::new(right)),
                }
            }

            And(left, right) => {
                let left = left.simplify_internal(lookup)?;
                if matches!(left, Bool(false)){
                    Bool(false)
                } else {
                    let right = right.simplify_internal(lookup)?;
                    match (left, right) {
                        (Num(_), _) | (_, Num(_)) => return Err(EvalError::NumberInLogic),
                        (Bool(b1), Bool(b2)) => Bool(b1 && b2),
                        (left, right) => And(Box::new(left), Box::new(right)),
                    }
                }
            }

            Or(left, right) => {
                let left = left.simplify_internal(lookup)?;
                if matches!(left, Bool(true)){
                    Bool(true)
                } else {
                    let right = right.simplify_internal(lookup)?;
                    match (left, right) {
                        (Num(_), _) | (_, Num(_)) => return Err(EvalError::NumberInLogic),
                        (Bool(b1), Bool(b2)) => Bool(b1 || b2),
                        (left, right) => Or(Box::new(left), Box::new(right)),
                    }
                }
            }
        };
        return Ok(out);
    }
}

fn parse_bool(input: &str) -> IResult<&str, Expr, NomError> {
    let (input, result) = preceded(
        multispace0,
        alt((
            map(tag("true"), |_| Expr::Bool(true)),
            map(tag("false"), |_| Expr::Bool(false)),
        )),
    )(input)?;

    Ok((input, result))
}

fn parse_num(input: &str) -> IResult<&str, Expr, NomError> {
    preceded(multispace0, map(double, Expr::Num))(input)
}

fn parse_ident(input: &str) -> IResult<&str, Expr, NomError> {
    preceded(
        multispace0,
        map(
            recognize(pair(
                alt((alpha1, tag("_"))),
                many0_count(alt((alphanumeric1, tag("_")))),
            )),
            |s: &str| Expr::Ident(s.into()),
        ),
    )(input)
}

fn parse_parens(input: &str) -> IResult<&str, Expr, NomError> {
    preceded(
        multispace0,
        delimited(
            preceded(multispace0, char('(')),
            parse_expr,
            preceded(multispace0, char(')')),
        ),
    )(input)
}

fn parse_neg(input: &str) -> IResult<&str, Expr, NomError> {
    map(
        preceded(multispace0, pair(char('-'), parse_factor)),
        |(_, expr)| Expr::Neg(Box::new(expr)),
    )(input)
}

fn parse_not(input: &str) -> IResult<&str, Expr, NomError> {
    map(
        preceded(multispace0, pair(char('!'), parse_factor)),
        |(_, expr)| Expr::Not(Box::new(expr)),
    )(input)
}

fn parse_factor(input: &str) -> IResult<&str, Expr, NomError> {
    alt((parse_bool, parse_ident, parse_num, parse_neg, parse_not, parse_parens))(input)
}

fn parse_mul_div(input: &str) -> IResult<&str, Expr, NomError> {
    let (input, init) = parse_factor(input)?;
    let (input, ops) = nom::multi::many0(pair(
        preceded(multispace0, alt((char('*'), char('/')))),
        preceded(multispace0, parse_factor),
    ))(input)?;

    let expr = ops.into_iter().fold(init, |acc, (op, factor)| {
        if op == '*' {
            Expr::Mul(Box::new(acc), Box::new(factor))
        } else {
            Expr::Div(Box::new(acc), Box::new(factor))
        }
    });

    Ok((input, expr))
}

fn parse_add_sub(input: &str) -> IResult<&str, Expr, NomError> {
    let (input, init) = parse_mul_div(input)?;
    let (input, ops) = nom::multi::many0(pair(
        preceded(multispace0, alt((char('+'), char('-')))),
        preceded(multispace0, parse_mul_div),
    ))(input)?;

    let expr = ops.into_iter().fold(init, |acc, (op, term)| {
        if op == '+' {
            Expr::Add(Box::new(acc), Box::new(term))
        } else {
            Expr::Sub(Box::new(acc), Box::new(term))
        }
    });

    Ok((input, expr))
}

fn parse_comparison(input: &str) -> IResult<&str, Expr, NomError> {
    let (input, initial) = parse_add_sub(input)?;
    
    let (input, mut comparisons) = many0(pair(
        preceded(
            multispace0,
            alt((
                tag("<="),
                tag(">="),
                tag("<"),
                tag(">"),
                tag("=="),
                tag("!="),
            )),
        ),
        preceded(multispace0, parse_add_sub),
    ))(input)?;

    let (op, expr) = match comparisons.len() {
        0 => return Ok((input, initial)),
        1 => comparisons.remove(0),
        _ => {
            // return Err(nom::Err::Failure(nom::error::Error::new(
            //     input,
            //     nom::error::ErrorKind::TooLarge,
            // )))
            return Err(nom::Err::Failure(NomError::from_error_kind(input, ErrorKind::TooLarge)))
        }
    };

    use Expr::*;
    let result = match op {
        "<=" => LessThanOrEqual(Box::new(initial), Box::new(expr)),
        ">=" => GreaterThanOrEqual(Box::new(initial), Box::new(expr)),
        "<" => LessThan(Box::new(initial), Box::new(expr)),
        ">" => GreaterThan(Box::new(initial), Box::new(expr)),
        "==" => Equal(Box::new(initial), Box::new(expr)),
        "!=" => NotEqual(Box::new(initial), Box::new(expr)),
        _ => unreachable!(),
    };

    Ok((input, result))
}

fn parse_and(input: &str) -> IResult<&str, Expr, NomError> {
    let (input, init) = parse_comparison(input)?;
    let (input, ops) = nom::multi::many0(pair(
        preceded(multispace0, tag("&&")),
        preceded(multispace0, parse_comparison),
    ))(input)?;

    let expr = ops
        .into_iter()
        .fold(init, |acc, term| Expr::And(Box::new(acc), Box::new(term.1)));

    Ok((input, expr))
}

fn parse_or(input: &str) -> IResult<&str, Expr, NomError> {
    let (input, init) = parse_and(input)?;
    let (input, ops) = nom::multi::many0(pair(
        preceded(multispace0, tag("||")),
        preceded(multispace0, parse_and),
    ))(input)?;

    let expr = ops
        .into_iter()
        .fold(init, |acc, term| Expr::Or(Box::new(acc), Box::new(term.1)));

    Ok((input, expr))
}

pub fn parse_expr(input: &str) -> IResult<&str, Expr, NomError> {
    parse_or(input)
}

fn parse_token_expr(input: &str) -> IResult<&str, Token, NomError>{
    let (input, _) = preceded(multispace0, tag("expr"))(input)?;

    let (input, inner) = cut(get_inner)(input)?;

    let (_, expr) = cut(parse_expr)(inner)?;

    let expr = Token::Expr(expr);

    Ok((input, expr))
}

// https://stackoverflow.com/questions/70630556/parse-allowing-nested-parentheses-in-nom
pub fn take_until_unbalanced(
    opening_bracket: char,
    closing_bracket: char,
) -> impl Fn(&str) -> IResult<&str, &str, NomError> {
    move |i: &str| {
        let mut index = 0;
        let mut bracket_counter = 0;
        while let Some(n) = &i[index..].find(&[opening_bracket, closing_bracket, '\\'][..]) {
            index += n;
            let mut it = i[index..].chars();
            match it.next().unwrap_or_default() {
                c if c == '\\' => {
                    // Skip the escape char `\`.
                    index += '\\'.len_utf8();
                    // Skip also the following char.
                    let c = it.next().unwrap_or_default();
                    index += c.len_utf8();
                }
                c if c == opening_bracket => {
                    bracket_counter += 1;
                    index += opening_bracket.len_utf8();
                }
                c if c == closing_bracket => {
                    // Closing bracket.
                    bracket_counter -= 1;
                    index += closing_bracket.len_utf8();
                }
                // Can not happen.
                _ => unreachable!(),
            };
            // We found the unmatched closing bracket.
            if bracket_counter == -1 {
                // We do not consume it.
                index -= closing_bracket.len_utf8();
                return Ok((&i[index..], &i[0..index]));
            };
        }

        if bracket_counter == 0 {
            Ok(("", i))
        } else {
            Err(nom::Err::Error(NomError::from_error_kind(
                i,
                ErrorKind::TakeUntil,
            )))
            // Err(nom::Err::Error(Error::from_error_kind(
            //     i,
            //     ErrorKind::TakeUntil,
            // )))
        }
    }
}

#[derive(Debug, serde::Serialize, serde::Deserialize, Clone)]
pub enum Range<'a> {
    #[serde(borrow)]
    Exclusive((Expr<'a>, Expr<'a>)),
    Inclusive((Expr<'a>, Expr<'a>)),
}

impl<'a> Range<'a>{
    fn into_owned(self) -> Range<'static>{
        match self{
            Range::Exclusive((expr1, expr2)) => Range::Exclusive((expr1.into_owned(), expr2.into_owned())),
            Range::Inclusive((expr1, expr2)) => Range::Inclusive((expr1.into_owned(), expr2.into_owned())),
        }
    }
}

#[derive(Debug, serde::Serialize, serde::Deserialize, Clone)]
pub enum Else<'a>{
    #[serde(borrow)]
    Block(Vec<Token<'a>>),
    If(Box<If<'a>>),
}

impl<'a> Else<'a>{
    fn into_owned(self) -> Else<'static>{
        match self{
            Else::Block(tokens) => Else::Block(vec_to_owned(tokens)),
            Else::If(if_tok) => Else::If(Box::new((*if_tok).into_owned())),
        }
    }
}

#[derive(Debug, serde::Serialize, serde::Deserialize, Clone)]
pub struct If<'a>{
    #[serde(borrow)]
    condition: Expr<'a>,
    tokens: Vec<Token<'a>>,
    else_tokens: Option<Else<'a>>,
}

impl<'a> If<'a>{
    fn into_owned(self) -> If<'static>{
        If{
            condition: self.condition.into_owned(),
            tokens: vec_to_owned(self.tokens),
            else_tokens: self.else_tokens.map(|e| e.into_owned())
        }
    }
}

#[derive(Debug, serde::Serialize, serde::Deserialize, Clone)]
pub struct For<'a>{
    #[serde(borrow)]
    ident: Cow<'a, str>,
    range: Range<'a>,
    tokens: Vec<Token<'a>>,
}

impl<'a> For<'a>{
    fn into_owned(self) -> For<'static>{
        For{
            ident: Cow::Owned(self.ident.into_owned()),
            range: self.range.into_owned(),
            tokens: vec_to_owned(self.tokens),
        }
    }
}

#[derive(Debug, serde::Serialize, serde::Deserialize, Clone)]
pub struct NestedFor<'a>{
    #[serde(borrow)]
    running_ident: Cow<'a, str>,
    total_ident: Cow<'a, str>,
    to_nest: Vec<Token<'a>>,
    pre: Vec<Token<'a>>,
    inner: Vec<Token<'a>>,
}

impl<'a> NestedFor<'a>{
    fn into_owned(self) -> NestedFor<'static>{
        NestedFor{
            running_ident: Cow::Owned(self.running_ident.into_owned()),
            total_ident: Cow::Owned(self.total_ident.into_owned()),
            to_nest: vec_to_owned(self.to_nest),
            pre: vec_to_owned(self.pre),
            inner: vec_to_owned(self.inner),
        }
    }
}

#[derive(Debug, serde::Serialize, serde::Deserialize, Clone)]
pub struct Concat<'a>{
    #[serde(borrow)]
    ident: Cow<'a, str>,
    range: Range<'a>,
    tokens: Vec<Token<'a>>,
    separator: Vec<Token<'a>>,
}

impl<'a> Concat<'a>{
    fn into_owned(self) -> Concat<'static>{
        Concat{
            ident: Cow::Owned(self.ident.into_owned()),
            range: self.range.into_owned(),
            tokens: vec_to_owned(self.tokens),
            separator: vec_to_owned(self.separator),
        }
    }
}

#[derive(Debug, serde::Serialize, serde::Deserialize, Clone)]
pub enum Token<'a> {
    #[serde(borrow)]
    Code(Cow<'a, str>),
    Ident(Cow<'a, str>),
    Expr(Expr<'a>),
    If(If<'a>),
    For(For<'a>),
    NestedFor(NestedFor<'a>),
    Concat(Concat<'a>)
}

pub fn vec_to_owned<'a>(tokens: Vec<Token<'a>>) -> Vec<Token<'static>>{
    tokens.into_iter().map(|token| token.into_owned()).collect()
}

impl<'a> Token<'a>{
    fn into_owned(self) -> Token<'static>{
        use Token::*;
        match self{
            Code(cow) => Code(Cow::Owned(cow.to_string())),
            Ident(cow) => Ident(Cow::Owned(cow.to_string())),
            Expr(expr) => Expr(expr.into_owned()),
            If(if_tok) => If(if_tok.into_owned()),
            For(for_tok) => For(for_tok.into_owned()),
            NestedFor(nested) => NestedFor(nested.into_owned()),
            Concat(concat) => Concat(concat.into_owned()),
        }
    }
}

fn parse_comment(input: &str) -> IResult<&str, &str, NomError> {
    recognize(
        tuple((
            tag("//"),
            take_till(|c| c == '\n'),
            opt(char('\n')),
        ))
    )(input)
}

fn parse_shader_code(input: &str) -> IResult<&str, Option<Token>, NomError> {
    let (input, code) = recognize(many0(
        alt((
            take_till1(|c| c == '#' || c == '/'),
            alt((parse_comment, tag("/"))),
        )),
    ))(input)?;
    
    if code.is_empty() {
        Ok((input, None))
    } else {
        let code = trim_trailing_spaces(code);
        Ok((input, Some(Token::Code(code.into()))))
    }
}

fn parse_ident_token(input: &str) -> IResult<&str, Token, NomError> {
    preceded(
        multispace0,
        map(
            recognize(pair(
                alt((alpha1, tag("_"))),
                many0_count(alt((alphanumeric1, tag("_")))),
            )),
            |s: &str| Token::Ident(s.into()),
        ),
    )(input)
}

fn eat_newline(input: &str) -> IResult<&str, (), NomError>{
    let (input, _) = opt(preceded(space0, line_ending))(input)?;
    Ok((input, ()))
}

pub fn trim_trailing_spaces(input: &str) -> &str {
    let mut chars = input.chars().rev();
    let mut trailing_spaces = 0;

    while let Some(ch) = chars.next() {
        match ch {
            ' ' | '\t' => trailing_spaces += 1,
            '\n' => {
                break
            },
            _ => {
                trailing_spaces = 0;
                break
            }
        }
    }
    &input[..input.len() - trailing_spaces]
}

fn get_inner(input: &str) -> IResult<&str, &str, NomError>{
    let (input, inner) = 
        delimited(
            preceded(multispace0, tag("{")),
            preceded(eat_newline, take_until_unbalanced('{', '}')),
            tag("}"),
        )(input)?;

    let (inner, _) = eat_newline(trim_trailing_spaces(inner))?;
    
    Ok((input, inner))
}

fn parse_inner(input: &str) -> IResult<&str, Vec<Token>, NomError>{
    
    let (input, inner) = cut(get_inner)(input)?;

    let (_, inner_tokens) = cut(parse_tokens)(inner)?;

    Ok((input, inner_tokens))
}

fn parse_if(input: &str) -> IResult<&str, Token, NomError> {
    let (input, _) = tag("if")(input)?;

    let (input, condition) = cut(parse_expr)(input)?;
    
    // FIXME unwrap on simplify error. This should be propagated.
    let condition = condition.simplify_without_ident().unwrap();

    let (input, inner_tokens) = cut(parse_inner)(input)?;

    let (input, else_tag) = opt(
        preceded(
            multispace0,
            tag("#else"),
        )
    )(input)?;

    let (input, else_tokens) = match else_tag{
        Some(_) => {
            cut(alt((
                map(preceded(multispace0, parse_if), |res| {
                    let Token::If(res) = res else { unreachable!() };
                    Some(Else::If(Box::new(res)))
                }),
                map(parse_inner, |res| Some(Else::Block(res))),
            )))(input)?
        },
        None => (input, None),
    };

    Ok((
        input,
        Token::If(If{
            condition,
            tokens: inner_tokens,
            else_tokens,
        }),
    ))
}

fn parse_range(input: &str) -> IResult<&str, Range, NomError> {
    let (input, first_expr_str) = cut(take_until(".."))(input)?;
    
    let (_, exp1) = parse_expr(first_expr_str)?;
    let (input, ty) = cut(alt((tag("..="), tag(".."))))(input)?;
    let (input, exp2) = parse_expr(input)?;
    Ok((
        input,
        match ty {
            "..=" => Range::Inclusive((exp1, exp2)),
            ".." => Range::Exclusive((exp1, exp2)),
            _ => unreachable!(),
        },
    ))
}

fn parse_for(input: &str) -> IResult<&str, Token, NomError> {
    let (input, _) = tag("for")(input)?;

    let (input, Token::Ident(ident)) = cut(parse_ident_token)(input)? else { unreachable!() };

    let (input, _) = cut(
        preceded(multispace0,
        tag("in"))
    )(input)?;

    let (input, range) = cut(parse_range)(input)?;

    let (input, inner) = cut(parse_inner)(input)?;

    let result = Token::For(For{
        ident,
        range,
        tokens: inner,
    });
    Ok((input, result))
}

fn parse_concat(input: &str) -> IResult<&str, Token, NomError> {
    let (input, _) = tag("concat")(input)?;

    let (input, Token::Ident(ident)) = cut(parse_ident_token)(input)? else { unreachable!() };

    let (input, _) = cut(
        preceded(multispace0,
        tag("in"))
    )(input)?;

    let (input, range) = cut(parse_range)(input)?;

    let (input, inner) = cut(parse_inner)(input)?;
    
    let (input, separator) = cut(parse_inner)(input)?;

    let result = Token::Concat(Concat{
        ident,
        range,
        tokens: inner,
        separator,
    });
    Ok((input, result))
}

fn parse_nest(input: &str) -> IResult<&str, Token, NomError> {
    let (input, _) = tag("nest")(input)?;

    let (input, Token::Ident(running_ident)) = cut(parse_ident_token)(input)? else { unreachable!() };

    let (input, _) = cut(preceded(multispace0, char('=')))(input)?;

    let (input, Token::Ident(total_ident)) = cut(parse_ident_token)(input)? else { unreachable!() };
    
    let (input, to_nest) = cut(parse_inner)(input)?;

    let (input, _) = cut(preceded(multispace0, tag("#pre")))(input)?;
    
    let (input, pre) = cut(parse_inner)(input)?;
    
    let (input, _) = cut(preceded(multispace0, tag("#inner")))(input)?;
    
    let (input, inner) = cut(parse_inner)(input)?;

    let result = Token::NestedFor(NestedFor{
        running_ident,
        total_ident,
        to_nest,
        pre,
        inner,
    });
    Ok((input, result))
}

pub fn parse_tokens(mut input: &str) -> IResult<&str, Vec<Token>, NomError> {
    let mut out = Vec::new();

    // Consume initial shader code, up to the first "#"
    let (new_input, code) = parse_shader_code(input)?;
    if let Some(code) = code{
        out.push(code);
    }
    input = new_input;

    while !input.is_empty() {
        let (new_input, _) = char('#')(input)?;
        input = new_input;
        // Parse directive
        let (new_input, token) = alt((
            parse_token_expr,
            parse_if,
            parse_for,
            parse_concat,
            parse_nest,
            parse_ident_token,
        ))(input)?;
        out.push(token);
        let (new_input, code) = parse_shader_code(new_input)?;
        if let Some(code) = code{
            
            out.push(code);
        }
        input = new_input;
    }
    Ok((input, out))
}


#[derive(Debug, thiserror::Error)]
pub enum ExpansionError{
    #[error("The identifier was not found")]
    IdentNotFound(String),
<<<<<<< HEAD
    #[error("There was a problem with evaluating an expression")]
    SimplifyError(#[from] EvalError),
    #[error("A condition simplified to something that wasn't a boolean")]
    NonBoolCondition(Expr<'static>),
    #[error("A range contained something that wasn't a number")]
    NonNumRange(Range<'static>),
    #[error("An explicit expression contained something that wasn't a boolean or a number")]
    NonBoolOrNumExpr(Expr<'static>),
    #[error("A number was expected for this definition")]
=======
    #[error("An error was encountered during expression evaluation")]
    SimplifyError(#[from] EvalError),
    #[error("A condition couldn't be simplified to a boolean")]
    NonBoolCondition(Expr<'static>),
    #[error("The loop range couldn't be simplified to a number")]
    NonNumRange(Range<'static>),
    // FIXME I don't remember what this error does
    #[error("TODO: write a proper error message")]
    NonBoolOrNumExpr(Expr<'static>),
    #[error("The definition was expected to be a number, but got")]
>>>>>>> 6ece5364
    ExpectedNumber(Definition<'static>)
}

// impl<'a> From<EvalError> for ExpansionError{
//     fn from(value: EvalError) -> Self {
//         ExpansionError::SimplifyError(value)
//     }
// }

#[derive(Clone, PartialEq, Debug)]
pub enum Definition<'def> {
    Bool(bool),
    Int(i32),
    UInt(u32),
    Any(Cow<'def, str>),
    Float(f32),
}

impl<'def> Definition<'def>{
    fn new_owned(&self) -> Definition<'static>{
        use Definition::*;
        match self{
            Bool(v) => Bool(*v),
            Int(v) => Int(*v),
            UInt(v) => UInt(*v),
            Any(cow) => Any(Cow::Owned(cow.to_string())),
            Float(v) => Float(*v),
        }
    }
}

impl<'a> From<bool> for Definition<'a>{
    fn from(value: bool) -> Self {
        Definition::Bool(value)
    }
}

impl<'a> From<i32> for Definition<'a>{
    fn from(value: i32) -> Self {
        Definition::Int(value)
    }
}

impl<'a> From<u32> for Definition<'a>{
    fn from(value: u32) -> Self {
        Definition::UInt(value)
    }
}

impl<'a> From<&'a str> for Definition<'a>{
    fn from(value: &'a str) -> Self {
        Definition::Any(value.into())
    }
}

impl<'a> From<String> for Definition<'a>{
    fn from(value: String) -> Self {
        Definition::Any(value.into())
    }
}

impl<'a> From<f32> for Definition<'a>{
    fn from(value: f32) -> Self {
        Definition::Float(value)
    }
}

impl<'def> Default for Definition<'def>{
    fn default() -> Self {
        Self::Any("".into())
    }
}

impl<'def> From<Definition<'def>> for String {
    fn from(value: Definition) -> Self {
        let mut out = String::new();
        value.insert_in_string(&mut out).unwrap();
        out
    }
}

impl<'def> Definition<'def>{
    fn insert_in_string(&self, target: &mut String) -> Result<(), std::fmt::Error>{
        match self{
            Definition::Bool(def) => write!(target, "{def}"),
            Definition::Int(def) => write!(target, "{def}"),
            Definition::UInt(def) => write!(target, "{def}u"),
            Definition::Float(def) => write!(target, "{def:.1}"),
            Definition::Any(def) => write!(target, "{def}"),
        }
    }
}


// FIXME This could be a regular function but I can't be arsed figuring out the traits and lifetimes
macro_rules! make_expr_lookup {

    ($func:ident) => {

    
|s: Cow<'a, str>| -> Option<Expr<'a>> {
        let def = $func(s)?;
        use Definition::*;
        match def{
            Bool(val) => Some(Expr::Bool(val)),
            Int(val) => Some(Expr::Num(val as f64)),
            UInt(val) => Some(Expr::Num(val as f64)),
            Float(val) => Some(Expr::Num(val as f64)),
            // FIXME
            Any(_val) => panic!("Maybe need to deal with this at some point"),
        }
    }
    };

}

fn process_if<'a, 'def>(
    input: If<'a>,
    result: &mut String,
    lookup: &impl Fn(Cow<str>) -> Option<Definition<'def>>
) -> Result<(), ExpansionError>{
    let expr_lookup = make_expr_lookup!(lookup);

    let If{
        condition,
        tokens,
        else_tokens,
    } = input;

    let condition = condition
        .simplify_internal(&expr_lookup)?;
    match condition{
        Expr::Bool(true) => process_internal(tokens, result, lookup),
        Expr::Bool(false) => {
            match else_tokens{
                Some(Else::Block(tokens)) => {
                    process_internal(tokens, result, lookup)
                },
                Some(Else::If(new_if)) => {
                    process_if(*new_if, result, lookup)
                },
                None => Ok(()),
            }
        },
        _ => return Err(ExpansionError::NonBoolCondition(condition.into_owned())),
    }
}

fn process_for<'a, 'def>(
    input: For<'a>,
    result: &mut String,
    lookup: &impl Fn(Cow<str>) -> Option<Definition<'def>>,
) -> Result<(), ExpansionError>{
    let For{
        ident,
        range,
        tokens,
    } = input;

    let expr_lookup = make_expr_lookup!(lookup);

    let range = match range{
        Range::Exclusive((expr1, expr2)) => {
            let expr1 = expr1.simplify(expr_lookup)?;
            let expr2 = expr2.simplify(expr_lookup)?;
            Range::Exclusive((expr1, expr2))
        },
        Range::Inclusive((expr1, expr2)) => {
            let expr1 = expr1.simplify(expr_lookup)?;
            let expr2 = expr2.simplify(expr_lookup)?;
            Range::Inclusive((expr1, expr2))
        },
    };

    let iter = match range{
        Range::Exclusive((Expr::Num(start), Expr::Num(end))) => {
            Box::new(start as isize..end as isize) as Box<dyn Iterator<Item = isize>>
        },
        Range::Inclusive((Expr::Num(start), Expr::Num(end))) => {
            Box::new(start as isize..=end as isize) as Box<dyn Iterator<Item = isize>>
        },
        _ => return Err(ExpansionError::NonNumRange(range.into_owned()))
    };

    for val in iter{
        let new_lookup = Box::new(|s: Cow<str>| -> Option<Definition<'def>>{
            if s == ident{
                Some(Definition::Int(val as i32))
            } else {
                lookup(s)
            }
        }) as Box<dyn Fn(Cow<str>) -> Option<Definition<'def>>>;
        process_internal(tokens.clone(), result, &new_lookup)?;
    }
    Ok(())
}

fn process_nested_for<'a, 'def>(
    input: NestedFor<'a>,
    result: &mut String,
    lookup: &impl Fn(Cow<str>) -> Option<Definition<'def>>,
) -> Result<(), ExpansionError>{
    let NestedFor { running_ident, total_ident, to_nest, pre, inner } = input;
    
    let total_depth = lookup(total_ident.clone()).ok_or_else(|| ExpansionError::IdentNotFound(total_ident.to_string()))?;
    
    let total_depth = match total_depth{
        Definition::Bool(_) | Definition::Any(_) => return Err(ExpansionError::ExpectedNumber(total_depth.new_owned())),
        Definition::Int(num) => num as usize,
        Definition::UInt(num) => num as usize,
        Definition::Float(num) => num as usize,
    };
    
    for val in 0..total_depth{
        let new_lookup = Box::new(|s: Cow<str>| -> Option<Definition<'def>>{
            if s == running_ident{
                Some(Definition::Int(val as i32))
            } else {
                lookup(s)
            }
        }) as Box<dyn Fn(Cow<str>) -> Option<Definition<'def>>>;
        
        process_internal(to_nest.clone(), result, &new_lookup)?;
        result.push_str("{\n");
        process_internal(pre.clone(), result, &new_lookup)?;
        result.push('\n');
    }
    
    process_internal(inner, result, lookup)?;
    
    for _ in 0..total_depth{
        result.push_str("\n}")
    }
    
    Ok(())
}

fn process_concat<'a, 'def>(
    input: Concat<'a>,
    result: &mut String,
    lookup: &impl Fn(Cow<str>) -> Option<Definition<'def>>,
) -> Result<(), ExpansionError>{
    let Concat { ident, range, tokens, separator } = input;
    
    let expr_lookup = make_expr_lookup!(lookup);

    let range = match range{
        Range::Exclusive((expr1, expr2)) => {
            let expr1 = expr1.simplify(expr_lookup)?;
            let expr2 = expr2.simplify(expr_lookup)?;
            Range::Exclusive((expr1, expr2))
        },
        Range::Inclusive((expr1, expr2)) => {
            let expr1 = expr1.simplify(expr_lookup)?;
            let expr2 = expr2.simplify(expr_lookup)?;
            Range::Inclusive((expr1, expr2))
        },
    };

    let iter = match range{
        Range::Exclusive((Expr::Num(start), Expr::Num(end))) => {
            Box::new(start as isize..end as isize) as Box<dyn Iterator<Item = isize>>
        },
        Range::Inclusive((Expr::Num(start), Expr::Num(end))) => {
            Box::new(start as isize..=end as isize) as Box<dyn Iterator<Item = isize>>
        },
        _ => return Err(ExpansionError::NonNumRange(range.into_owned()))
    };
    let mut iter = iter.peekable();

    while let Some(val) = iter.next(){
        let new_lookup = Box::new(|s: Cow<str>| -> Option<Definition<'def>>{
            if s == ident{
                Some(Definition::Int(val as i32))
            } else {
                lookup(s)
            }
        }) as Box<dyn Fn(Cow<str>) -> Option<Definition<'def>>>;
        
        process_internal(tokens.clone(), result, &new_lookup)?;

        if iter.peek().is_some(){
            process_internal(separator.clone(), result, &new_lookup)?;
        }
        
    }
    Ok(())
}


fn process_internal<'a, 'def>(
    tokens: Vec<Token<'a>>,
    result: &mut String,
    lookup: &impl Fn(Cow<str>) -> Option<Definition<'def>>
) -> Result<(), ExpansionError>{
    for token in tokens{
        match token{
            Token::Code(code) => result.push_str(&code),
            Token::Ident(name) => {
                let Some(shader_def) = lookup(name.clone()) else { return Err(ExpansionError::IdentNotFound(name.to_string()))};
                let string = String::from(shader_def);
                if let Ok((_, tokens)) = parse_tokens(&string){
                    process_internal(tokens, result, lookup)?;
                } else{
                    write!(result, "{}", string).expect("We couldn't write to a string?");
                }
            },
            Token::Expr(expr) => {
                let expr_lookup = make_expr_lookup!(lookup);
                let simplified_expr = expr.simplify_internal(&expr_lookup)?;
                match simplified_expr{
                    Expr::Bool(b) => write!(result, "{}", b).expect("We couldn't write to a string?"),
                    Expr::Num(n) => write!(result, "{}", n).expect("We couldn't write to a string?"),
                    _  => return Err(ExpansionError::NonBoolOrNumExpr(simplified_expr.into_owned())),
                }
            },
            Token::If(if_tokens) => {
                process_if(if_tokens, result, lookup)?;
            },
            Token::For(for_tokens) => process_for(for_tokens, result, lookup)?,
            Token::NestedFor(nested_for) => process_nested_for(nested_for, result, lookup)?,
            Token::Concat(concat) => process_concat(concat, result, lookup)?,
        }
    }
    Ok(())
}

pub fn process<'def>(tokens: Vec<Token>, lookup: impl Fn(Cow<str>) -> Option<Definition<'def>>) -> Result<String, ExpansionError>{
    let mut result = String::new();
    
    process_internal(
        tokens,
        &mut result,
        &lookup,
    )?;

    Ok(result)
}

<|MERGE_RESOLUTION|>--- conflicted
+++ resolved
@@ -1,1261 +1,1240 @@
-// use std::collections::HashMap;
-
-use std::{borrow::Cow, fmt::Write};
-
-// use crate::shaderpreprocessor::*;
-use nom::{
-    branch::alt,
-    bytes::complete::{take_till, take_until, take_till1},
-    character::complete::{alpha1, alphanumeric1, multispace0, char, space0, line_ending},
-    combinator::{cut, map, recognize, opt},
-    error::{ErrorKind, ParseError},
-    multi::{many0, many0_count},
-    number::complete::double,
-    sequence::{delimited, pair, preceded, tuple},
-    IResult,
-};
-
-use nom_supreme::tag::complete::tag;
-
-pub type NomError<'a> = nom_supreme::error::ErrorTree<&'a str>;
-
-
-#[derive(Debug, PartialEq, serde::Serialize, serde::Deserialize, Clone)]
-pub enum Expr<'a>{
-    Bool(bool),
-    Num(f64),
-    Ident(Cow<'a, str>),
-    
-    Neg(Box<Expr<'a>>),
-    Not(Box<Expr<'a>>),
-
-    Mul(Box<Expr<'a>>, Box<Expr<'a>>),
-    Div(Box<Expr<'a>>, Box<Expr<'a>>),
-
-    Add(Box<Expr<'a>>, Box<Expr<'a>>),
-    Sub(Box<Expr<'a>>, Box<Expr<'a>>),
-
-    LessThan(Box<Expr<'a>>, Box<Expr<'a>>),
-    GreaterThan(Box<Expr<'a>>, Box<Expr<'a>>),
-    LessThanOrEqual(Box<Expr<'a>>, Box<Expr<'a>>),
-    GreaterThanOrEqual(Box<Expr<'a>>, Box<Expr<'a>>),
-    Equal(Box<Expr<'a>>, Box<Expr<'a>>),
-    NotEqual(Box<Expr<'a>>, Box<Expr<'a>>),
-
-    And(Box<Expr<'a>>, Box<Expr<'a>>),
-
-    Or(Box<Expr<'a>>, Box<Expr<'a>>),
-}
-
-#[derive(Debug, thiserror::Error)]
-pub enum EvalError {
-<<<<<<< HEAD
-    #[error("A number was encountered in an expression where a boolean was expected")]
-    NumberInLogic,
-    #[error("A boolean was encountered in an expression where a number was expected")]
-    BoolInMath,
-    #[error("An identifier was not found")]
-=======
-    #[error("A number was encountered in an expression that expected a boolean (&& or ||)")]
-    NumberInLogic,
-    #[error("A boolean was encountered in an expression that expected a number")]
-    BoolInMath,
-    #[error("The identifier was not found {}", 0)]
->>>>>>> 6ece5364
-    IdentNotFound(String),
-}
-
-impl<'a> Expr<'a>{
-    fn into_owned(self) -> Expr<'static>{
-        use Expr::*;
-        match self{
-            Bool(b) => Bool(b),
-            Num(n) => Num(n),
-            Ident(cow) => Ident(Cow::Owned(cow.into_owned())),
-            Neg(e) => Neg(Box::new(e.into_owned())),
-            Not(e) => Not(Box::new(e.into_owned())),
-            Mul(e1, e2) => Mul(Box::new(e1.into_owned()), Box::new(e2.into_owned())),
-            Div(e1, e2) => Div(Box::new(e1.into_owned()), Box::new(e2.into_owned())),
-            Add(e1, e2) => Add(Box::new(e1.into_owned()), Box::new(e2.into_owned())),
-            Sub(e1, e2) => Sub(Box::new(e1.into_owned()), Box::new(e2.into_owned())),
-            LessThan(e1, e2) => LessThan(Box::new(e1.into_owned()), Box::new(e2.into_owned())),
-            GreaterThan(e1, e2) => GreaterThan(Box::new(e1.into_owned()), Box::new(e2.into_owned())),
-            LessThanOrEqual(e1, e2) => LessThanOrEqual(Box::new(e1.into_owned()), Box::new(e2.into_owned())),
-            GreaterThanOrEqual(e1, e2) => GreaterThanOrEqual(Box::new(e1.into_owned()), Box::new(e2.into_owned())),
-            Equal(e1, e2) => Equal(Box::new(e1.into_owned()), Box::new(e2.into_owned())),
-            NotEqual(e1, e2) => NotEqual(Box::new(e1.into_owned()), Box::new(e2.into_owned())),
-            And(e1, e2) => And(Box::new(e1.into_owned()), Box::new(e2.into_owned())),
-            Or(e1, e2) => Or(Box::new(e1.into_owned()), Box::new(e2.into_owned())),
-        }
-    }
-}
-
-impl<'a> Expr<'a> {
-    pub fn simplify_without_ident(self) -> Result<Expr<'a>, EvalError> {
-        self.simplify(|ident| Some(Expr::Ident(ident.into())))
-    }
-
-    pub fn simplify(self, lookup: impl Fn(Cow<'a, str>) -> Option<Expr>) -> Result<Expr<'a>, EvalError> {
-        self.simplify_internal(&lookup)
-    }
-
-    fn simplify_internal(
-        self,
-        lookup: &impl Fn(Cow<'a, str>) -> Option<Expr>,
-    ) -> Result<Expr<'a>, EvalError> {
-        use Expr::*;
-        let out = match self {
-            Bool(b) => Bool(b),
-            Num(n) => Num(n),
-            Ident(ref name) => {
-                let expr = lookup(name.clone()).ok_or_else(|| EvalError::IdentNotFound(name.to_string()))?;
-                let expr = if expr != self {
-                    expr.simplify_internal(lookup)?
-                } else {
-                    expr
-                };
-                expr
-            }
-
-            Neg(inner) => {
-                let inner = inner.simplify_internal(lookup)?;
-                match inner {
-                    Num(n) => Num(-n),
-                    Bool(_) => return Err(EvalError::BoolInMath),
-                    _ => Neg(Box::new(inner)),
-                }
-            }
-            Not(inner) => {
-                let inner = inner.simplify_internal(lookup)?;
-                match inner {
-                    Num(_) => return Err(EvalError::NumberInLogic),
-                    Bool(b) => Bool(!b),
-                    _ => Not(Box::new(inner)),
-                }
-            }
-
-            Mul(left, right) => {
-                let left = left.simplify_internal(lookup)?;
-                let right = right.simplify_internal(lookup)?;
-                match (left, right) {
-                    (Num(n), e) | (e, Num(n)) if n == 1.0 => e,
-                    (Num(n1), Num(n2)) => Num(n1 * n2),
-                    (Bool(_), _) | (_, Bool(_)) => return Err(EvalError::BoolInMath),
-                    (left, right) => Mul(Box::new(left), Box::new(right)),
-                }
-            }
-            Div(left, right) => {
-                let left = left.simplify_internal(lookup)?;
-                let right = right.simplify_internal(lookup)?;
-                match (left, right) {
-                    (e, Num(n)) if n == 1.0 => e,
-                    (Num(n1), Num(n2)) => Num(n1 / n2),
-                    (Bool(_), _) | (_, Bool(_)) => return Err(EvalError::BoolInMath),
-                    (left, right) => Div(Box::new(left), Box::new(right)),
-                }
-            }
-
-            Add(left, right) => {
-                let left = left.simplify_internal(lookup)?;
-                let right = right.simplify_internal(lookup)?;
-                match (left, right) {
-                    (Num(n), e) | (e, Num(n)) if n == 0.0 => e,
-                    (Num(n1), Num(n2)) => Num(n1 + n2),
-                    (Bool(_), _) | (_, Bool(_)) => return Err(EvalError::BoolInMath),
-                    (left, right) => Add(Box::new(left), Box::new(right)),
-                }
-            }
-            Sub(left, right) => {
-                let left = left.simplify_internal(lookup)?;
-                let right = right.simplify_internal(lookup)?;
-                match (left, right) {
-                    (Num(n), e) if n == 0.0 => Neg(Box::new(e)),
-                    (e, Num(n)) if n == 0.0 => e,
-                    (Num(n1), Num(n2)) => Num(n1 - n2),
-                    (Bool(_), _) | (_, Bool(_)) => return Err(EvalError::BoolInMath),
-                    (left, right) => Sub(Box::new(left), Box::new(right)),
-                }
-            }
-
-            LessThan(left, right) => {
-                let left = left.simplify_internal(lookup)?;
-                let right = right.simplify_internal(lookup)?;
-                match (left, right) {
-                    (Num(n1), Num(n2)) => Bool(n1 < n2),
-                    (Bool(_), _) | (_, Bool(_)) => return Err(EvalError::BoolInMath),
-                    (left, right) => LessThan(Box::new(left), Box::new(right)),
-                }
-            }
-            GreaterThan(left, right) => {
-                let left = left.simplify_internal(lookup)?;
-                let right = right.simplify_internal(lookup)?;
-                match (left, right) {
-                    (Num(n1), Num(n2)) => Bool(n1 > n2),
-                    (Bool(_), _) | (_, Bool(_)) => return Err(EvalError::BoolInMath),
-                    (left, right) => GreaterThan(Box::new(left), Box::new(right)),
-                }
-            }
-            LessThanOrEqual(left, right) => {
-                let left = left.simplify_internal(lookup)?;
-                let right = right.simplify_internal(lookup)?;
-                match (left, right) {
-                    (Num(n1), Num(n2)) => Bool(n1 <= n2),
-                    (Bool(_), _) | (_, Bool(_)) => return Err(EvalError::BoolInMath),
-                    (left, right) => LessThanOrEqual(Box::new(left), Box::new(right)),
-                }
-            }
-            GreaterThanOrEqual(left, right) => {
-                let left = left.simplify_internal(lookup)?;
-                let right = right.simplify_internal(lookup)?;
-                match (left, right) {
-                    (Num(n1), Num(n2)) => Bool(n1 >= n2),
-                    (Bool(_), _) | (_, Bool(_)) => return Err(EvalError::BoolInMath),
-                    (left, right) => GreaterThanOrEqual(Box::new(left), Box::new(right)),
-                }
-            }
-            Equal(left, right) => {
-                let left = left.simplify_internal(lookup)?;
-                let right = right.simplify_internal(lookup)?;
-                match (left, right) {
-                    (Num(n1), Num(n2)) => Bool(n1 == n2),
-                    (Bool(b1), Bool(b2)) => Bool(b1 == b2),
-                    (Num(_), Bool(_)) => return Err(EvalError::BoolInMath),
-                    (Bool(_), Num(_)) => return Err(EvalError::NumberInLogic),
-                    (left, right) => Equal(Box::new(left), Box::new(right)),
-                }
-            }
-            NotEqual(left, right) => {
-                let left = left.simplify_internal(lookup)?;
-                let right = right.simplify_internal(lookup)?;
-                match (left, right) {
-                    (Num(n1), Num(n2)) => Bool(n1 != n2),
-                    (Bool(b1), Bool(b2)) => Bool(b1 != b2),
-                    (left, right) => NotEqual(Box::new(left), Box::new(right)),
-                }
-            }
-
-            And(left, right) => {
-                let left = left.simplify_internal(lookup)?;
-                if matches!(left, Bool(false)){
-                    Bool(false)
-                } else {
-                    let right = right.simplify_internal(lookup)?;
-                    match (left, right) {
-                        (Num(_), _) | (_, Num(_)) => return Err(EvalError::NumberInLogic),
-                        (Bool(b1), Bool(b2)) => Bool(b1 && b2),
-                        (left, right) => And(Box::new(left), Box::new(right)),
-                    }
-                }
-            }
-
-            Or(left, right) => {
-                let left = left.simplify_internal(lookup)?;
-                if matches!(left, Bool(true)){
-                    Bool(true)
-                } else {
-                    let right = right.simplify_internal(lookup)?;
-                    match (left, right) {
-                        (Num(_), _) | (_, Num(_)) => return Err(EvalError::NumberInLogic),
-                        (Bool(b1), Bool(b2)) => Bool(b1 || b2),
-                        (left, right) => Or(Box::new(left), Box::new(right)),
-                    }
-                }
-            }
-        };
-        return Ok(out);
-    }
-}
-
-fn parse_bool(input: &str) -> IResult<&str, Expr, NomError> {
-    let (input, result) = preceded(
-        multispace0,
-        alt((
-            map(tag("true"), |_| Expr::Bool(true)),
-            map(tag("false"), |_| Expr::Bool(false)),
-        )),
-    )(input)?;
-
-    Ok((input, result))
-}
-
-fn parse_num(input: &str) -> IResult<&str, Expr, NomError> {
-    preceded(multispace0, map(double, Expr::Num))(input)
-}
-
-fn parse_ident(input: &str) -> IResult<&str, Expr, NomError> {
-    preceded(
-        multispace0,
-        map(
-            recognize(pair(
-                alt((alpha1, tag("_"))),
-                many0_count(alt((alphanumeric1, tag("_")))),
-            )),
-            |s: &str| Expr::Ident(s.into()),
-        ),
-    )(input)
-}
-
-fn parse_parens(input: &str) -> IResult<&str, Expr, NomError> {
-    preceded(
-        multispace0,
-        delimited(
-            preceded(multispace0, char('(')),
-            parse_expr,
-            preceded(multispace0, char(')')),
-        ),
-    )(input)
-}
-
-fn parse_neg(input: &str) -> IResult<&str, Expr, NomError> {
-    map(
-        preceded(multispace0, pair(char('-'), parse_factor)),
-        |(_, expr)| Expr::Neg(Box::new(expr)),
-    )(input)
-}
-
-fn parse_not(input: &str) -> IResult<&str, Expr, NomError> {
-    map(
-        preceded(multispace0, pair(char('!'), parse_factor)),
-        |(_, expr)| Expr::Not(Box::new(expr)),
-    )(input)
-}
-
-fn parse_factor(input: &str) -> IResult<&str, Expr, NomError> {
-    alt((parse_bool, parse_ident, parse_num, parse_neg, parse_not, parse_parens))(input)
-}
-
-fn parse_mul_div(input: &str) -> IResult<&str, Expr, NomError> {
-    let (input, init) = parse_factor(input)?;
-    let (input, ops) = nom::multi::many0(pair(
-        preceded(multispace0, alt((char('*'), char('/')))),
-        preceded(multispace0, parse_factor),
-    ))(input)?;
-
-    let expr = ops.into_iter().fold(init, |acc, (op, factor)| {
-        if op == '*' {
-            Expr::Mul(Box::new(acc), Box::new(factor))
-        } else {
-            Expr::Div(Box::new(acc), Box::new(factor))
-        }
-    });
-
-    Ok((input, expr))
-}
-
-fn parse_add_sub(input: &str) -> IResult<&str, Expr, NomError> {
-    let (input, init) = parse_mul_div(input)?;
-    let (input, ops) = nom::multi::many0(pair(
-        preceded(multispace0, alt((char('+'), char('-')))),
-        preceded(multispace0, parse_mul_div),
-    ))(input)?;
-
-    let expr = ops.into_iter().fold(init, |acc, (op, term)| {
-        if op == '+' {
-            Expr::Add(Box::new(acc), Box::new(term))
-        } else {
-            Expr::Sub(Box::new(acc), Box::new(term))
-        }
-    });
-
-    Ok((input, expr))
-}
-
-fn parse_comparison(input: &str) -> IResult<&str, Expr, NomError> {
-    let (input, initial) = parse_add_sub(input)?;
-    
-    let (input, mut comparisons) = many0(pair(
-        preceded(
-            multispace0,
-            alt((
-                tag("<="),
-                tag(">="),
-                tag("<"),
-                tag(">"),
-                tag("=="),
-                tag("!="),
-            )),
-        ),
-        preceded(multispace0, parse_add_sub),
-    ))(input)?;
-
-    let (op, expr) = match comparisons.len() {
-        0 => return Ok((input, initial)),
-        1 => comparisons.remove(0),
-        _ => {
-            // return Err(nom::Err::Failure(nom::error::Error::new(
-            //     input,
-            //     nom::error::ErrorKind::TooLarge,
-            // )))
-            return Err(nom::Err::Failure(NomError::from_error_kind(input, ErrorKind::TooLarge)))
-        }
-    };
-
-    use Expr::*;
-    let result = match op {
-        "<=" => LessThanOrEqual(Box::new(initial), Box::new(expr)),
-        ">=" => GreaterThanOrEqual(Box::new(initial), Box::new(expr)),
-        "<" => LessThan(Box::new(initial), Box::new(expr)),
-        ">" => GreaterThan(Box::new(initial), Box::new(expr)),
-        "==" => Equal(Box::new(initial), Box::new(expr)),
-        "!=" => NotEqual(Box::new(initial), Box::new(expr)),
-        _ => unreachable!(),
-    };
-
-    Ok((input, result))
-}
-
-fn parse_and(input: &str) -> IResult<&str, Expr, NomError> {
-    let (input, init) = parse_comparison(input)?;
-    let (input, ops) = nom::multi::many0(pair(
-        preceded(multispace0, tag("&&")),
-        preceded(multispace0, parse_comparison),
-    ))(input)?;
-
-    let expr = ops
-        .into_iter()
-        .fold(init, |acc, term| Expr::And(Box::new(acc), Box::new(term.1)));
-
-    Ok((input, expr))
-}
-
-fn parse_or(input: &str) -> IResult<&str, Expr, NomError> {
-    let (input, init) = parse_and(input)?;
-    let (input, ops) = nom::multi::many0(pair(
-        preceded(multispace0, tag("||")),
-        preceded(multispace0, parse_and),
-    ))(input)?;
-
-    let expr = ops
-        .into_iter()
-        .fold(init, |acc, term| Expr::Or(Box::new(acc), Box::new(term.1)));
-
-    Ok((input, expr))
-}
-
-pub fn parse_expr(input: &str) -> IResult<&str, Expr, NomError> {
-    parse_or(input)
-}
-
-fn parse_token_expr(input: &str) -> IResult<&str, Token, NomError>{
-    let (input, _) = preceded(multispace0, tag("expr"))(input)?;
-
-    let (input, inner) = cut(get_inner)(input)?;
-
-    let (_, expr) = cut(parse_expr)(inner)?;
-
-    let expr = Token::Expr(expr);
-
-    Ok((input, expr))
-}
-
-// https://stackoverflow.com/questions/70630556/parse-allowing-nested-parentheses-in-nom
-pub fn take_until_unbalanced(
-    opening_bracket: char,
-    closing_bracket: char,
-) -> impl Fn(&str) -> IResult<&str, &str, NomError> {
-    move |i: &str| {
-        let mut index = 0;
-        let mut bracket_counter = 0;
-        while let Some(n) = &i[index..].find(&[opening_bracket, closing_bracket, '\\'][..]) {
-            index += n;
-            let mut it = i[index..].chars();
-            match it.next().unwrap_or_default() {
-                c if c == '\\' => {
-                    // Skip the escape char `\`.
-                    index += '\\'.len_utf8();
-                    // Skip also the following char.
-                    let c = it.next().unwrap_or_default();
-                    index += c.len_utf8();
-                }
-                c if c == opening_bracket => {
-                    bracket_counter += 1;
-                    index += opening_bracket.len_utf8();
-                }
-                c if c == closing_bracket => {
-                    // Closing bracket.
-                    bracket_counter -= 1;
-                    index += closing_bracket.len_utf8();
-                }
-                // Can not happen.
-                _ => unreachable!(),
-            };
-            // We found the unmatched closing bracket.
-            if bracket_counter == -1 {
-                // We do not consume it.
-                index -= closing_bracket.len_utf8();
-                return Ok((&i[index..], &i[0..index]));
-            };
-        }
-
-        if bracket_counter == 0 {
-            Ok(("", i))
-        } else {
-            Err(nom::Err::Error(NomError::from_error_kind(
-                i,
-                ErrorKind::TakeUntil,
-            )))
-            // Err(nom::Err::Error(Error::from_error_kind(
-            //     i,
-            //     ErrorKind::TakeUntil,
-            // )))
-        }
-    }
-}
-
-#[derive(Debug, serde::Serialize, serde::Deserialize, Clone)]
-pub enum Range<'a> {
-    #[serde(borrow)]
-    Exclusive((Expr<'a>, Expr<'a>)),
-    Inclusive((Expr<'a>, Expr<'a>)),
-}
-
-impl<'a> Range<'a>{
-    fn into_owned(self) -> Range<'static>{
-        match self{
-            Range::Exclusive((expr1, expr2)) => Range::Exclusive((expr1.into_owned(), expr2.into_owned())),
-            Range::Inclusive((expr1, expr2)) => Range::Inclusive((expr1.into_owned(), expr2.into_owned())),
-        }
-    }
-}
-
-#[derive(Debug, serde::Serialize, serde::Deserialize, Clone)]
-pub enum Else<'a>{
-    #[serde(borrow)]
-    Block(Vec<Token<'a>>),
-    If(Box<If<'a>>),
-}
-
-impl<'a> Else<'a>{
-    fn into_owned(self) -> Else<'static>{
-        match self{
-            Else::Block(tokens) => Else::Block(vec_to_owned(tokens)),
-            Else::If(if_tok) => Else::If(Box::new((*if_tok).into_owned())),
-        }
-    }
-}
-
-#[derive(Debug, serde::Serialize, serde::Deserialize, Clone)]
-pub struct If<'a>{
-    #[serde(borrow)]
-    condition: Expr<'a>,
-    tokens: Vec<Token<'a>>,
-    else_tokens: Option<Else<'a>>,
-}
-
-impl<'a> If<'a>{
-    fn into_owned(self) -> If<'static>{
-        If{
-            condition: self.condition.into_owned(),
-            tokens: vec_to_owned(self.tokens),
-            else_tokens: self.else_tokens.map(|e| e.into_owned())
-        }
-    }
-}
-
-#[derive(Debug, serde::Serialize, serde::Deserialize, Clone)]
-pub struct For<'a>{
-    #[serde(borrow)]
-    ident: Cow<'a, str>,
-    range: Range<'a>,
-    tokens: Vec<Token<'a>>,
-}
-
-impl<'a> For<'a>{
-    fn into_owned(self) -> For<'static>{
-        For{
-            ident: Cow::Owned(self.ident.into_owned()),
-            range: self.range.into_owned(),
-            tokens: vec_to_owned(self.tokens),
-        }
-    }
-}
-
-#[derive(Debug, serde::Serialize, serde::Deserialize, Clone)]
-pub struct NestedFor<'a>{
-    #[serde(borrow)]
-    running_ident: Cow<'a, str>,
-    total_ident: Cow<'a, str>,
-    to_nest: Vec<Token<'a>>,
-    pre: Vec<Token<'a>>,
-    inner: Vec<Token<'a>>,
-}
-
-impl<'a> NestedFor<'a>{
-    fn into_owned(self) -> NestedFor<'static>{
-        NestedFor{
-            running_ident: Cow::Owned(self.running_ident.into_owned()),
-            total_ident: Cow::Owned(self.total_ident.into_owned()),
-            to_nest: vec_to_owned(self.to_nest),
-            pre: vec_to_owned(self.pre),
-            inner: vec_to_owned(self.inner),
-        }
-    }
-}
-
-#[derive(Debug, serde::Serialize, serde::Deserialize, Clone)]
-pub struct Concat<'a>{
-    #[serde(borrow)]
-    ident: Cow<'a, str>,
-    range: Range<'a>,
-    tokens: Vec<Token<'a>>,
-    separator: Vec<Token<'a>>,
-}
-
-impl<'a> Concat<'a>{
-    fn into_owned(self) -> Concat<'static>{
-        Concat{
-            ident: Cow::Owned(self.ident.into_owned()),
-            range: self.range.into_owned(),
-            tokens: vec_to_owned(self.tokens),
-            separator: vec_to_owned(self.separator),
-        }
-    }
-}
-
-#[derive(Debug, serde::Serialize, serde::Deserialize, Clone)]
-pub enum Token<'a> {
-    #[serde(borrow)]
-    Code(Cow<'a, str>),
-    Ident(Cow<'a, str>),
-    Expr(Expr<'a>),
-    If(If<'a>),
-    For(For<'a>),
-    NestedFor(NestedFor<'a>),
-    Concat(Concat<'a>)
-}
-
-pub fn vec_to_owned<'a>(tokens: Vec<Token<'a>>) -> Vec<Token<'static>>{
-    tokens.into_iter().map(|token| token.into_owned()).collect()
-}
-
-impl<'a> Token<'a>{
-    fn into_owned(self) -> Token<'static>{
-        use Token::*;
-        match self{
-            Code(cow) => Code(Cow::Owned(cow.to_string())),
-            Ident(cow) => Ident(Cow::Owned(cow.to_string())),
-            Expr(expr) => Expr(expr.into_owned()),
-            If(if_tok) => If(if_tok.into_owned()),
-            For(for_tok) => For(for_tok.into_owned()),
-            NestedFor(nested) => NestedFor(nested.into_owned()),
-            Concat(concat) => Concat(concat.into_owned()),
-        }
-    }
-}
-
-fn parse_comment(input: &str) -> IResult<&str, &str, NomError> {
-    recognize(
-        tuple((
-            tag("//"),
-            take_till(|c| c == '\n'),
-            opt(char('\n')),
-        ))
-    )(input)
-}
-
-fn parse_shader_code(input: &str) -> IResult<&str, Option<Token>, NomError> {
-    let (input, code) = recognize(many0(
-        alt((
-            take_till1(|c| c == '#' || c == '/'),
-            alt((parse_comment, tag("/"))),
-        )),
-    ))(input)?;
-    
-    if code.is_empty() {
-        Ok((input, None))
-    } else {
-        let code = trim_trailing_spaces(code);
-        Ok((input, Some(Token::Code(code.into()))))
-    }
-}
-
-fn parse_ident_token(input: &str) -> IResult<&str, Token, NomError> {
-    preceded(
-        multispace0,
-        map(
-            recognize(pair(
-                alt((alpha1, tag("_"))),
-                many0_count(alt((alphanumeric1, tag("_")))),
-            )),
-            |s: &str| Token::Ident(s.into()),
-        ),
-    )(input)
-}
-
-fn eat_newline(input: &str) -> IResult<&str, (), NomError>{
-    let (input, _) = opt(preceded(space0, line_ending))(input)?;
-    Ok((input, ()))
-}
-
-pub fn trim_trailing_spaces(input: &str) -> &str {
-    let mut chars = input.chars().rev();
-    let mut trailing_spaces = 0;
-
-    while let Some(ch) = chars.next() {
-        match ch {
-            ' ' | '\t' => trailing_spaces += 1,
-            '\n' => {
-                break
-            },
-            _ => {
-                trailing_spaces = 0;
-                break
-            }
-        }
-    }
-    &input[..input.len() - trailing_spaces]
-}
-
-fn get_inner(input: &str) -> IResult<&str, &str, NomError>{
-    let (input, inner) = 
-        delimited(
-            preceded(multispace0, tag("{")),
-            preceded(eat_newline, take_until_unbalanced('{', '}')),
-            tag("}"),
-        )(input)?;
-
-    let (inner, _) = eat_newline(trim_trailing_spaces(inner))?;
-    
-    Ok((input, inner))
-}
-
-fn parse_inner(input: &str) -> IResult<&str, Vec<Token>, NomError>{
-    
-    let (input, inner) = cut(get_inner)(input)?;
-
-    let (_, inner_tokens) = cut(parse_tokens)(inner)?;
-
-    Ok((input, inner_tokens))
-}
-
-fn parse_if(input: &str) -> IResult<&str, Token, NomError> {
-    let (input, _) = tag("if")(input)?;
-
-    let (input, condition) = cut(parse_expr)(input)?;
-    
-    // FIXME unwrap on simplify error. This should be propagated.
-    let condition = condition.simplify_without_ident().unwrap();
-
-    let (input, inner_tokens) = cut(parse_inner)(input)?;
-
-    let (input, else_tag) = opt(
-        preceded(
-            multispace0,
-            tag("#else"),
-        )
-    )(input)?;
-
-    let (input, else_tokens) = match else_tag{
-        Some(_) => {
-            cut(alt((
-                map(preceded(multispace0, parse_if), |res| {
-                    let Token::If(res) = res else { unreachable!() };
-                    Some(Else::If(Box::new(res)))
-                }),
-                map(parse_inner, |res| Some(Else::Block(res))),
-            )))(input)?
-        },
-        None => (input, None),
-    };
-
-    Ok((
-        input,
-        Token::If(If{
-            condition,
-            tokens: inner_tokens,
-            else_tokens,
-        }),
-    ))
-}
-
-fn parse_range(input: &str) -> IResult<&str, Range, NomError> {
-    let (input, first_expr_str) = cut(take_until(".."))(input)?;
-    
-    let (_, exp1) = parse_expr(first_expr_str)?;
-    let (input, ty) = cut(alt((tag("..="), tag(".."))))(input)?;
-    let (input, exp2) = parse_expr(input)?;
-    Ok((
-        input,
-        match ty {
-            "..=" => Range::Inclusive((exp1, exp2)),
-            ".." => Range::Exclusive((exp1, exp2)),
-            _ => unreachable!(),
-        },
-    ))
-}
-
-fn parse_for(input: &str) -> IResult<&str, Token, NomError> {
-    let (input, _) = tag("for")(input)?;
-
-    let (input, Token::Ident(ident)) = cut(parse_ident_token)(input)? else { unreachable!() };
-
-    let (input, _) = cut(
-        preceded(multispace0,
-        tag("in"))
-    )(input)?;
-
-    let (input, range) = cut(parse_range)(input)?;
-
-    let (input, inner) = cut(parse_inner)(input)?;
-
-    let result = Token::For(For{
-        ident,
-        range,
-        tokens: inner,
-    });
-    Ok((input, result))
-}
-
-fn parse_concat(input: &str) -> IResult<&str, Token, NomError> {
-    let (input, _) = tag("concat")(input)?;
-
-    let (input, Token::Ident(ident)) = cut(parse_ident_token)(input)? else { unreachable!() };
-
-    let (input, _) = cut(
-        preceded(multispace0,
-        tag("in"))
-    )(input)?;
-
-    let (input, range) = cut(parse_range)(input)?;
-
-    let (input, inner) = cut(parse_inner)(input)?;
-    
-    let (input, separator) = cut(parse_inner)(input)?;
-
-    let result = Token::Concat(Concat{
-        ident,
-        range,
-        tokens: inner,
-        separator,
-    });
-    Ok((input, result))
-}
-
-fn parse_nest(input: &str) -> IResult<&str, Token, NomError> {
-    let (input, _) = tag("nest")(input)?;
-
-    let (input, Token::Ident(running_ident)) = cut(parse_ident_token)(input)? else { unreachable!() };
-
-    let (input, _) = cut(preceded(multispace0, char('=')))(input)?;
-
-    let (input, Token::Ident(total_ident)) = cut(parse_ident_token)(input)? else { unreachable!() };
-    
-    let (input, to_nest) = cut(parse_inner)(input)?;
-
-    let (input, _) = cut(preceded(multispace0, tag("#pre")))(input)?;
-    
-    let (input, pre) = cut(parse_inner)(input)?;
-    
-    let (input, _) = cut(preceded(multispace0, tag("#inner")))(input)?;
-    
-    let (input, inner) = cut(parse_inner)(input)?;
-
-    let result = Token::NestedFor(NestedFor{
-        running_ident,
-        total_ident,
-        to_nest,
-        pre,
-        inner,
-    });
-    Ok((input, result))
-}
-
-pub fn parse_tokens(mut input: &str) -> IResult<&str, Vec<Token>, NomError> {
-    let mut out = Vec::new();
-
-    // Consume initial shader code, up to the first "#"
-    let (new_input, code) = parse_shader_code(input)?;
-    if let Some(code) = code{
-        out.push(code);
-    }
-    input = new_input;
-
-    while !input.is_empty() {
-        let (new_input, _) = char('#')(input)?;
-        input = new_input;
-        // Parse directive
-        let (new_input, token) = alt((
-            parse_token_expr,
-            parse_if,
-            parse_for,
-            parse_concat,
-            parse_nest,
-            parse_ident_token,
-        ))(input)?;
-        out.push(token);
-        let (new_input, code) = parse_shader_code(new_input)?;
-        if let Some(code) = code{
-            
-            out.push(code);
-        }
-        input = new_input;
-    }
-    Ok((input, out))
-}
-
-
-#[derive(Debug, thiserror::Error)]
-pub enum ExpansionError{
-    #[error("The identifier was not found")]
-    IdentNotFound(String),
-<<<<<<< HEAD
-    #[error("There was a problem with evaluating an expression")]
-    SimplifyError(#[from] EvalError),
-    #[error("A condition simplified to something that wasn't a boolean")]
-    NonBoolCondition(Expr<'static>),
-    #[error("A range contained something that wasn't a number")]
-    NonNumRange(Range<'static>),
-    #[error("An explicit expression contained something that wasn't a boolean or a number")]
-    NonBoolOrNumExpr(Expr<'static>),
-    #[error("A number was expected for this definition")]
-=======
-    #[error("An error was encountered during expression evaluation")]
-    SimplifyError(#[from] EvalError),
-    #[error("A condition couldn't be simplified to a boolean")]
-    NonBoolCondition(Expr<'static>),
-    #[error("The loop range couldn't be simplified to a number")]
-    NonNumRange(Range<'static>),
-    // FIXME I don't remember what this error does
-    #[error("TODO: write a proper error message")]
-    NonBoolOrNumExpr(Expr<'static>),
-    #[error("The definition was expected to be a number, but got")]
->>>>>>> 6ece5364
-    ExpectedNumber(Definition<'static>)
-}
-
-// impl<'a> From<EvalError> for ExpansionError{
-//     fn from(value: EvalError) -> Self {
-//         ExpansionError::SimplifyError(value)
-//     }
-// }
-
-#[derive(Clone, PartialEq, Debug)]
-pub enum Definition<'def> {
-    Bool(bool),
-    Int(i32),
-    UInt(u32),
-    Any(Cow<'def, str>),
-    Float(f32),
-}
-
-impl<'def> Definition<'def>{
-    fn new_owned(&self) -> Definition<'static>{
-        use Definition::*;
-        match self{
-            Bool(v) => Bool(*v),
-            Int(v) => Int(*v),
-            UInt(v) => UInt(*v),
-            Any(cow) => Any(Cow::Owned(cow.to_string())),
-            Float(v) => Float(*v),
-        }
-    }
-}
-
-impl<'a> From<bool> for Definition<'a>{
-    fn from(value: bool) -> Self {
-        Definition::Bool(value)
-    }
-}
-
-impl<'a> From<i32> for Definition<'a>{
-    fn from(value: i32) -> Self {
-        Definition::Int(value)
-    }
-}
-
-impl<'a> From<u32> for Definition<'a>{
-    fn from(value: u32) -> Self {
-        Definition::UInt(value)
-    }
-}
-
-impl<'a> From<&'a str> for Definition<'a>{
-    fn from(value: &'a str) -> Self {
-        Definition::Any(value.into())
-    }
-}
-
-impl<'a> From<String> for Definition<'a>{
-    fn from(value: String) -> Self {
-        Definition::Any(value.into())
-    }
-}
-
-impl<'a> From<f32> for Definition<'a>{
-    fn from(value: f32) -> Self {
-        Definition::Float(value)
-    }
-}
-
-impl<'def> Default for Definition<'def>{
-    fn default() -> Self {
-        Self::Any("".into())
-    }
-}
-
-impl<'def> From<Definition<'def>> for String {
-    fn from(value: Definition) -> Self {
-        let mut out = String::new();
-        value.insert_in_string(&mut out).unwrap();
-        out
-    }
-}
-
-impl<'def> Definition<'def>{
-    fn insert_in_string(&self, target: &mut String) -> Result<(), std::fmt::Error>{
-        match self{
-            Definition::Bool(def) => write!(target, "{def}"),
-            Definition::Int(def) => write!(target, "{def}"),
-            Definition::UInt(def) => write!(target, "{def}u"),
-            Definition::Float(def) => write!(target, "{def:.1}"),
-            Definition::Any(def) => write!(target, "{def}"),
-        }
-    }
-}
-
-
-// FIXME This could be a regular function but I can't be arsed figuring out the traits and lifetimes
-macro_rules! make_expr_lookup {
-
-    ($func:ident) => {
-
-    
-|s: Cow<'a, str>| -> Option<Expr<'a>> {
-        let def = $func(s)?;
-        use Definition::*;
-        match def{
-            Bool(val) => Some(Expr::Bool(val)),
-            Int(val) => Some(Expr::Num(val as f64)),
-            UInt(val) => Some(Expr::Num(val as f64)),
-            Float(val) => Some(Expr::Num(val as f64)),
-            // FIXME
-            Any(_val) => panic!("Maybe need to deal with this at some point"),
-        }
-    }
-    };
-
-}
-
-fn process_if<'a, 'def>(
-    input: If<'a>,
-    result: &mut String,
-    lookup: &impl Fn(Cow<str>) -> Option<Definition<'def>>
-) -> Result<(), ExpansionError>{
-    let expr_lookup = make_expr_lookup!(lookup);
-
-    let If{
-        condition,
-        tokens,
-        else_tokens,
-    } = input;
-
-    let condition = condition
-        .simplify_internal(&expr_lookup)?;
-    match condition{
-        Expr::Bool(true) => process_internal(tokens, result, lookup),
-        Expr::Bool(false) => {
-            match else_tokens{
-                Some(Else::Block(tokens)) => {
-                    process_internal(tokens, result, lookup)
-                },
-                Some(Else::If(new_if)) => {
-                    process_if(*new_if, result, lookup)
-                },
-                None => Ok(()),
-            }
-        },
-        _ => return Err(ExpansionError::NonBoolCondition(condition.into_owned())),
-    }
-}
-
-fn process_for<'a, 'def>(
-    input: For<'a>,
-    result: &mut String,
-    lookup: &impl Fn(Cow<str>) -> Option<Definition<'def>>,
-) -> Result<(), ExpansionError>{
-    let For{
-        ident,
-        range,
-        tokens,
-    } = input;
-
-    let expr_lookup = make_expr_lookup!(lookup);
-
-    let range = match range{
-        Range::Exclusive((expr1, expr2)) => {
-            let expr1 = expr1.simplify(expr_lookup)?;
-            let expr2 = expr2.simplify(expr_lookup)?;
-            Range::Exclusive((expr1, expr2))
-        },
-        Range::Inclusive((expr1, expr2)) => {
-            let expr1 = expr1.simplify(expr_lookup)?;
-            let expr2 = expr2.simplify(expr_lookup)?;
-            Range::Inclusive((expr1, expr2))
-        },
-    };
-
-    let iter = match range{
-        Range::Exclusive((Expr::Num(start), Expr::Num(end))) => {
-            Box::new(start as isize..end as isize) as Box<dyn Iterator<Item = isize>>
-        },
-        Range::Inclusive((Expr::Num(start), Expr::Num(end))) => {
-            Box::new(start as isize..=end as isize) as Box<dyn Iterator<Item = isize>>
-        },
-        _ => return Err(ExpansionError::NonNumRange(range.into_owned()))
-    };
-
-    for val in iter{
-        let new_lookup = Box::new(|s: Cow<str>| -> Option<Definition<'def>>{
-            if s == ident{
-                Some(Definition::Int(val as i32))
-            } else {
-                lookup(s)
-            }
-        }) as Box<dyn Fn(Cow<str>) -> Option<Definition<'def>>>;
-        process_internal(tokens.clone(), result, &new_lookup)?;
-    }
-    Ok(())
-}
-
-fn process_nested_for<'a, 'def>(
-    input: NestedFor<'a>,
-    result: &mut String,
-    lookup: &impl Fn(Cow<str>) -> Option<Definition<'def>>,
-) -> Result<(), ExpansionError>{
-    let NestedFor { running_ident, total_ident, to_nest, pre, inner } = input;
-    
-    let total_depth = lookup(total_ident.clone()).ok_or_else(|| ExpansionError::IdentNotFound(total_ident.to_string()))?;
-    
-    let total_depth = match total_depth{
-        Definition::Bool(_) | Definition::Any(_) => return Err(ExpansionError::ExpectedNumber(total_depth.new_owned())),
-        Definition::Int(num) => num as usize,
-        Definition::UInt(num) => num as usize,
-        Definition::Float(num) => num as usize,
-    };
-    
-    for val in 0..total_depth{
-        let new_lookup = Box::new(|s: Cow<str>| -> Option<Definition<'def>>{
-            if s == running_ident{
-                Some(Definition::Int(val as i32))
-            } else {
-                lookup(s)
-            }
-        }) as Box<dyn Fn(Cow<str>) -> Option<Definition<'def>>>;
-        
-        process_internal(to_nest.clone(), result, &new_lookup)?;
-        result.push_str("{\n");
-        process_internal(pre.clone(), result, &new_lookup)?;
-        result.push('\n');
-    }
-    
-    process_internal(inner, result, lookup)?;
-    
-    for _ in 0..total_depth{
-        result.push_str("\n}")
-    }
-    
-    Ok(())
-}
-
-fn process_concat<'a, 'def>(
-    input: Concat<'a>,
-    result: &mut String,
-    lookup: &impl Fn(Cow<str>) -> Option<Definition<'def>>,
-) -> Result<(), ExpansionError>{
-    let Concat { ident, range, tokens, separator } = input;
-    
-    let expr_lookup = make_expr_lookup!(lookup);
-
-    let range = match range{
-        Range::Exclusive((expr1, expr2)) => {
-            let expr1 = expr1.simplify(expr_lookup)?;
-            let expr2 = expr2.simplify(expr_lookup)?;
-            Range::Exclusive((expr1, expr2))
-        },
-        Range::Inclusive((expr1, expr2)) => {
-            let expr1 = expr1.simplify(expr_lookup)?;
-            let expr2 = expr2.simplify(expr_lookup)?;
-            Range::Inclusive((expr1, expr2))
-        },
-    };
-
-    let iter = match range{
-        Range::Exclusive((Expr::Num(start), Expr::Num(end))) => {
-            Box::new(start as isize..end as isize) as Box<dyn Iterator<Item = isize>>
-        },
-        Range::Inclusive((Expr::Num(start), Expr::Num(end))) => {
-            Box::new(start as isize..=end as isize) as Box<dyn Iterator<Item = isize>>
-        },
-        _ => return Err(ExpansionError::NonNumRange(range.into_owned()))
-    };
-    let mut iter = iter.peekable();
-
-    while let Some(val) = iter.next(){
-        let new_lookup = Box::new(|s: Cow<str>| -> Option<Definition<'def>>{
-            if s == ident{
-                Some(Definition::Int(val as i32))
-            } else {
-                lookup(s)
-            }
-        }) as Box<dyn Fn(Cow<str>) -> Option<Definition<'def>>>;
-        
-        process_internal(tokens.clone(), result, &new_lookup)?;
-
-        if iter.peek().is_some(){
-            process_internal(separator.clone(), result, &new_lookup)?;
-        }
-        
-    }
-    Ok(())
-}
-
-
-fn process_internal<'a, 'def>(
-    tokens: Vec<Token<'a>>,
-    result: &mut String,
-    lookup: &impl Fn(Cow<str>) -> Option<Definition<'def>>
-) -> Result<(), ExpansionError>{
-    for token in tokens{
-        match token{
-            Token::Code(code) => result.push_str(&code),
-            Token::Ident(name) => {
-                let Some(shader_def) = lookup(name.clone()) else { return Err(ExpansionError::IdentNotFound(name.to_string()))};
-                let string = String::from(shader_def);
-                if let Ok((_, tokens)) = parse_tokens(&string){
-                    process_internal(tokens, result, lookup)?;
-                } else{
-                    write!(result, "{}", string).expect("We couldn't write to a string?");
-                }
-            },
-            Token::Expr(expr) => {
-                let expr_lookup = make_expr_lookup!(lookup);
-                let simplified_expr = expr.simplify_internal(&expr_lookup)?;
-                match simplified_expr{
-                    Expr::Bool(b) => write!(result, "{}", b).expect("We couldn't write to a string?"),
-                    Expr::Num(n) => write!(result, "{}", n).expect("We couldn't write to a string?"),
-                    _  => return Err(ExpansionError::NonBoolOrNumExpr(simplified_expr.into_owned())),
-                }
-            },
-            Token::If(if_tokens) => {
-                process_if(if_tokens, result, lookup)?;
-            },
-            Token::For(for_tokens) => process_for(for_tokens, result, lookup)?,
-            Token::NestedFor(nested_for) => process_nested_for(nested_for, result, lookup)?,
-            Token::Concat(concat) => process_concat(concat, result, lookup)?,
-        }
-    }
-    Ok(())
-}
-
-pub fn process<'def>(tokens: Vec<Token>, lookup: impl Fn(Cow<str>) -> Option<Definition<'def>>) -> Result<String, ExpansionError>{
-    let mut result = String::new();
-    
-    process_internal(
-        tokens,
-        &mut result,
-        &lookup,
-    )?;
-
-    Ok(result)
-}
-
+// use std::collections::HashMap;
+
+use std::{borrow::Cow, fmt::Write};
+
+// use crate::shaderpreprocessor::*;
+use nom::{
+    branch::alt,
+    bytes::complete::{take_till, take_until, take_till1},
+    character::complete::{alpha1, alphanumeric1, multispace0, char, space0, line_ending},
+    combinator::{cut, map, recognize, opt},
+    error::{ErrorKind, ParseError},
+    multi::{many0, many0_count},
+    number::complete::double,
+    sequence::{delimited, pair, preceded, tuple},
+    IResult,
+};
+
+use nom_supreme::tag::complete::tag;
+
+pub type NomError<'a> = nom_supreme::error::ErrorTree<&'a str>;
+
+
+#[derive(Debug, PartialEq, serde::Serialize, serde::Deserialize, Clone)]
+pub enum Expr<'a>{
+    Bool(bool),
+    Num(f64),
+    Ident(Cow<'a, str>),
+    
+    Neg(Box<Expr<'a>>),
+    Not(Box<Expr<'a>>),
+
+    Mul(Box<Expr<'a>>, Box<Expr<'a>>),
+    Div(Box<Expr<'a>>, Box<Expr<'a>>),
+
+    Add(Box<Expr<'a>>, Box<Expr<'a>>),
+    Sub(Box<Expr<'a>>, Box<Expr<'a>>),
+
+    LessThan(Box<Expr<'a>>, Box<Expr<'a>>),
+    GreaterThan(Box<Expr<'a>>, Box<Expr<'a>>),
+    LessThanOrEqual(Box<Expr<'a>>, Box<Expr<'a>>),
+    GreaterThanOrEqual(Box<Expr<'a>>, Box<Expr<'a>>),
+    Equal(Box<Expr<'a>>, Box<Expr<'a>>),
+    NotEqual(Box<Expr<'a>>, Box<Expr<'a>>),
+
+    And(Box<Expr<'a>>, Box<Expr<'a>>),
+
+    Or(Box<Expr<'a>>, Box<Expr<'a>>),
+}
+
+#[derive(Debug, thiserror::Error)]
+pub enum EvalError {
+    #[error("A number was encountered in an expression where a boolean was expected")]
+    NumberInLogic,
+    #[error("A boolean was encountered in an expression where a number was expected")]
+    BoolInMath,
+    #[error("The identifier was not found {}", 0)]
+    IdentNotFound(String),
+}
+
+impl<'a> Expr<'a>{
+    fn into_owned(self) -> Expr<'static>{
+        use Expr::*;
+        match self{
+            Bool(b) => Bool(b),
+            Num(n) => Num(n),
+            Ident(cow) => Ident(Cow::Owned(cow.into_owned())),
+            Neg(e) => Neg(Box::new(e.into_owned())),
+            Not(e) => Not(Box::new(e.into_owned())),
+            Mul(e1, e2) => Mul(Box::new(e1.into_owned()), Box::new(e2.into_owned())),
+            Div(e1, e2) => Div(Box::new(e1.into_owned()), Box::new(e2.into_owned())),
+            Add(e1, e2) => Add(Box::new(e1.into_owned()), Box::new(e2.into_owned())),
+            Sub(e1, e2) => Sub(Box::new(e1.into_owned()), Box::new(e2.into_owned())),
+            LessThan(e1, e2) => LessThan(Box::new(e1.into_owned()), Box::new(e2.into_owned())),
+            GreaterThan(e1, e2) => GreaterThan(Box::new(e1.into_owned()), Box::new(e2.into_owned())),
+            LessThanOrEqual(e1, e2) => LessThanOrEqual(Box::new(e1.into_owned()), Box::new(e2.into_owned())),
+            GreaterThanOrEqual(e1, e2) => GreaterThanOrEqual(Box::new(e1.into_owned()), Box::new(e2.into_owned())),
+            Equal(e1, e2) => Equal(Box::new(e1.into_owned()), Box::new(e2.into_owned())),
+            NotEqual(e1, e2) => NotEqual(Box::new(e1.into_owned()), Box::new(e2.into_owned())),
+            And(e1, e2) => And(Box::new(e1.into_owned()), Box::new(e2.into_owned())),
+            Or(e1, e2) => Or(Box::new(e1.into_owned()), Box::new(e2.into_owned())),
+        }
+    }
+}
+
+impl<'a> Expr<'a> {
+    pub fn simplify_without_ident(self) -> Result<Expr<'a>, EvalError> {
+        self.simplify(|ident| Some(Expr::Ident(ident.into())))
+    }
+
+    pub fn simplify(self, lookup: impl Fn(Cow<'a, str>) -> Option<Expr>) -> Result<Expr<'a>, EvalError> {
+        self.simplify_internal(&lookup)
+    }
+
+    fn simplify_internal(
+        self,
+        lookup: &impl Fn(Cow<'a, str>) -> Option<Expr>,
+    ) -> Result<Expr<'a>, EvalError> {
+        use Expr::*;
+        let out = match self {
+            Bool(b) => Bool(b),
+            Num(n) => Num(n),
+            Ident(ref name) => {
+                let expr = lookup(name.clone()).ok_or_else(|| EvalError::IdentNotFound(name.to_string()))?;
+                let expr = if expr != self {
+                    expr.simplify_internal(lookup)?
+                } else {
+                    expr
+                };
+                expr
+            }
+
+            Neg(inner) => {
+                let inner = inner.simplify_internal(lookup)?;
+                match inner {
+                    Num(n) => Num(-n),
+                    Bool(_) => return Err(EvalError::BoolInMath),
+                    _ => Neg(Box::new(inner)),
+                }
+            }
+            Not(inner) => {
+                let inner = inner.simplify_internal(lookup)?;
+                match inner {
+                    Num(_) => return Err(EvalError::NumberInLogic),
+                    Bool(b) => Bool(!b),
+                    _ => Not(Box::new(inner)),
+                }
+            }
+
+            Mul(left, right) => {
+                let left = left.simplify_internal(lookup)?;
+                let right = right.simplify_internal(lookup)?;
+                match (left, right) {
+                    (Num(n), e) | (e, Num(n)) if n == 1.0 => e,
+                    (Num(n1), Num(n2)) => Num(n1 * n2),
+                    (Bool(_), _) | (_, Bool(_)) => return Err(EvalError::BoolInMath),
+                    (left, right) => Mul(Box::new(left), Box::new(right)),
+                }
+            }
+            Div(left, right) => {
+                let left = left.simplify_internal(lookup)?;
+                let right = right.simplify_internal(lookup)?;
+                match (left, right) {
+                    (e, Num(n)) if n == 1.0 => e,
+                    (Num(n1), Num(n2)) => Num(n1 / n2),
+                    (Bool(_), _) | (_, Bool(_)) => return Err(EvalError::BoolInMath),
+                    (left, right) => Div(Box::new(left), Box::new(right)),
+                }
+            }
+
+            Add(left, right) => {
+                let left = left.simplify_internal(lookup)?;
+                let right = right.simplify_internal(lookup)?;
+                match (left, right) {
+                    (Num(n), e) | (e, Num(n)) if n == 0.0 => e,
+                    (Num(n1), Num(n2)) => Num(n1 + n2),
+                    (Bool(_), _) | (_, Bool(_)) => return Err(EvalError::BoolInMath),
+                    (left, right) => Add(Box::new(left), Box::new(right)),
+                }
+            }
+            Sub(left, right) => {
+                let left = left.simplify_internal(lookup)?;
+                let right = right.simplify_internal(lookup)?;
+                match (left, right) {
+                    (Num(n), e) if n == 0.0 => Neg(Box::new(e)),
+                    (e, Num(n)) if n == 0.0 => e,
+                    (Num(n1), Num(n2)) => Num(n1 - n2),
+                    (Bool(_), _) | (_, Bool(_)) => return Err(EvalError::BoolInMath),
+                    (left, right) => Sub(Box::new(left), Box::new(right)),
+                }
+            }
+
+            LessThan(left, right) => {
+                let left = left.simplify_internal(lookup)?;
+                let right = right.simplify_internal(lookup)?;
+                match (left, right) {
+                    (Num(n1), Num(n2)) => Bool(n1 < n2),
+                    (Bool(_), _) | (_, Bool(_)) => return Err(EvalError::BoolInMath),
+                    (left, right) => LessThan(Box::new(left), Box::new(right)),
+                }
+            }
+            GreaterThan(left, right) => {
+                let left = left.simplify_internal(lookup)?;
+                let right = right.simplify_internal(lookup)?;
+                match (left, right) {
+                    (Num(n1), Num(n2)) => Bool(n1 > n2),
+                    (Bool(_), _) | (_, Bool(_)) => return Err(EvalError::BoolInMath),
+                    (left, right) => GreaterThan(Box::new(left), Box::new(right)),
+                }
+            }
+            LessThanOrEqual(left, right) => {
+                let left = left.simplify_internal(lookup)?;
+                let right = right.simplify_internal(lookup)?;
+                match (left, right) {
+                    (Num(n1), Num(n2)) => Bool(n1 <= n2),
+                    (Bool(_), _) | (_, Bool(_)) => return Err(EvalError::BoolInMath),
+                    (left, right) => LessThanOrEqual(Box::new(left), Box::new(right)),
+                }
+            }
+            GreaterThanOrEqual(left, right) => {
+                let left = left.simplify_internal(lookup)?;
+                let right = right.simplify_internal(lookup)?;
+                match (left, right) {
+                    (Num(n1), Num(n2)) => Bool(n1 >= n2),
+                    (Bool(_), _) | (_, Bool(_)) => return Err(EvalError::BoolInMath),
+                    (left, right) => GreaterThanOrEqual(Box::new(left), Box::new(right)),
+                }
+            }
+            Equal(left, right) => {
+                let left = left.simplify_internal(lookup)?;
+                let right = right.simplify_internal(lookup)?;
+                match (left, right) {
+                    (Num(n1), Num(n2)) => Bool(n1 == n2),
+                    (Bool(b1), Bool(b2)) => Bool(b1 == b2),
+                    (Num(_), Bool(_)) => return Err(EvalError::BoolInMath),
+                    (Bool(_), Num(_)) => return Err(EvalError::NumberInLogic),
+                    (left, right) => Equal(Box::new(left), Box::new(right)),
+                }
+            }
+            NotEqual(left, right) => {
+                let left = left.simplify_internal(lookup)?;
+                let right = right.simplify_internal(lookup)?;
+                match (left, right) {
+                    (Num(n1), Num(n2)) => Bool(n1 != n2),
+                    (Bool(b1), Bool(b2)) => Bool(b1 != b2),
+                    (left, right) => NotEqual(Box::new(left), Box::new(right)),
+                }
+            }
+
+            And(left, right) => {
+                let left = left.simplify_internal(lookup)?;
+                if matches!(left, Bool(false)){
+                    Bool(false)
+                } else {
+                    let right = right.simplify_internal(lookup)?;
+                    match (left, right) {
+                        (Num(_), _) | (_, Num(_)) => return Err(EvalError::NumberInLogic),
+                        (Bool(b1), Bool(b2)) => Bool(b1 && b2),
+                        (left, right) => And(Box::new(left), Box::new(right)),
+                    }
+                }
+            }
+
+            Or(left, right) => {
+                let left = left.simplify_internal(lookup)?;
+                if matches!(left, Bool(true)){
+                    Bool(true)
+                } else {
+                    let right = right.simplify_internal(lookup)?;
+                    match (left, right) {
+                        (Num(_), _) | (_, Num(_)) => return Err(EvalError::NumberInLogic),
+                        (Bool(b1), Bool(b2)) => Bool(b1 || b2),
+                        (left, right) => Or(Box::new(left), Box::new(right)),
+                    }
+                }
+            }
+        };
+        return Ok(out);
+    }
+}
+
+fn parse_bool(input: &str) -> IResult<&str, Expr, NomError> {
+    let (input, result) = preceded(
+        multispace0,
+        alt((
+            map(tag("true"), |_| Expr::Bool(true)),
+            map(tag("false"), |_| Expr::Bool(false)),
+        )),
+    )(input)?;
+
+    Ok((input, result))
+}
+
+fn parse_num(input: &str) -> IResult<&str, Expr, NomError> {
+    preceded(multispace0, map(double, Expr::Num))(input)
+}
+
+fn parse_ident(input: &str) -> IResult<&str, Expr, NomError> {
+    preceded(
+        multispace0,
+        map(
+            recognize(pair(
+                alt((alpha1, tag("_"))),
+                many0_count(alt((alphanumeric1, tag("_")))),
+            )),
+            |s: &str| Expr::Ident(s.into()),
+        ),
+    )(input)
+}
+
+fn parse_parens(input: &str) -> IResult<&str, Expr, NomError> {
+    preceded(
+        multispace0,
+        delimited(
+            preceded(multispace0, char('(')),
+            parse_expr,
+            preceded(multispace0, char(')')),
+        ),
+    )(input)
+}
+
+fn parse_neg(input: &str) -> IResult<&str, Expr, NomError> {
+    map(
+        preceded(multispace0, pair(char('-'), parse_factor)),
+        |(_, expr)| Expr::Neg(Box::new(expr)),
+    )(input)
+}
+
+fn parse_not(input: &str) -> IResult<&str, Expr, NomError> {
+    map(
+        preceded(multispace0, pair(char('!'), parse_factor)),
+        |(_, expr)| Expr::Not(Box::new(expr)),
+    )(input)
+}
+
+fn parse_factor(input: &str) -> IResult<&str, Expr, NomError> {
+    alt((parse_bool, parse_ident, parse_num, parse_neg, parse_not, parse_parens))(input)
+}
+
+fn parse_mul_div(input: &str) -> IResult<&str, Expr, NomError> {
+    let (input, init) = parse_factor(input)?;
+    let (input, ops) = nom::multi::many0(pair(
+        preceded(multispace0, alt((char('*'), char('/')))),
+        preceded(multispace0, parse_factor),
+    ))(input)?;
+
+    let expr = ops.into_iter().fold(init, |acc, (op, factor)| {
+        if op == '*' {
+            Expr::Mul(Box::new(acc), Box::new(factor))
+        } else {
+            Expr::Div(Box::new(acc), Box::new(factor))
+        }
+    });
+
+    Ok((input, expr))
+}
+
+fn parse_add_sub(input: &str) -> IResult<&str, Expr, NomError> {
+    let (input, init) = parse_mul_div(input)?;
+    let (input, ops) = nom::multi::many0(pair(
+        preceded(multispace0, alt((char('+'), char('-')))),
+        preceded(multispace0, parse_mul_div),
+    ))(input)?;
+
+    let expr = ops.into_iter().fold(init, |acc, (op, term)| {
+        if op == '+' {
+            Expr::Add(Box::new(acc), Box::new(term))
+        } else {
+            Expr::Sub(Box::new(acc), Box::new(term))
+        }
+    });
+
+    Ok((input, expr))
+}
+
+fn parse_comparison(input: &str) -> IResult<&str, Expr, NomError> {
+    let (input, initial) = parse_add_sub(input)?;
+    
+    let (input, mut comparisons) = many0(pair(
+        preceded(
+            multispace0,
+            alt((
+                tag("<="),
+                tag(">="),
+                tag("<"),
+                tag(">"),
+                tag("=="),
+                tag("!="),
+            )),
+        ),
+        preceded(multispace0, parse_add_sub),
+    ))(input)?;
+
+    let (op, expr) = match comparisons.len() {
+        0 => return Ok((input, initial)),
+        1 => comparisons.remove(0),
+        _ => {
+            // return Err(nom::Err::Failure(nom::error::Error::new(
+            //     input,
+            //     nom::error::ErrorKind::TooLarge,
+            // )))
+            return Err(nom::Err::Failure(NomError::from_error_kind(input, ErrorKind::TooLarge)))
+        }
+    };
+
+    use Expr::*;
+    let result = match op {
+        "<=" => LessThanOrEqual(Box::new(initial), Box::new(expr)),
+        ">=" => GreaterThanOrEqual(Box::new(initial), Box::new(expr)),
+        "<" => LessThan(Box::new(initial), Box::new(expr)),
+        ">" => GreaterThan(Box::new(initial), Box::new(expr)),
+        "==" => Equal(Box::new(initial), Box::new(expr)),
+        "!=" => NotEqual(Box::new(initial), Box::new(expr)),
+        _ => unreachable!(),
+    };
+
+    Ok((input, result))
+}
+
+fn parse_and(input: &str) -> IResult<&str, Expr, NomError> {
+    let (input, init) = parse_comparison(input)?;
+    let (input, ops) = nom::multi::many0(pair(
+        preceded(multispace0, tag("&&")),
+        preceded(multispace0, parse_comparison),
+    ))(input)?;
+
+    let expr = ops
+        .into_iter()
+        .fold(init, |acc, term| Expr::And(Box::new(acc), Box::new(term.1)));
+
+    Ok((input, expr))
+}
+
+fn parse_or(input: &str) -> IResult<&str, Expr, NomError> {
+    let (input, init) = parse_and(input)?;
+    let (input, ops) = nom::multi::many0(pair(
+        preceded(multispace0, tag("||")),
+        preceded(multispace0, parse_and),
+    ))(input)?;
+
+    let expr = ops
+        .into_iter()
+        .fold(init, |acc, term| Expr::Or(Box::new(acc), Box::new(term.1)));
+
+    Ok((input, expr))
+}
+
+pub fn parse_expr(input: &str) -> IResult<&str, Expr, NomError> {
+    parse_or(input)
+}
+
+fn parse_token_expr(input: &str) -> IResult<&str, Token, NomError>{
+    let (input, _) = preceded(multispace0, tag("expr"))(input)?;
+
+    let (input, inner) = cut(get_inner)(input)?;
+
+    let (_, expr) = cut(parse_expr)(inner)?;
+
+    let expr = Token::Expr(expr);
+
+    Ok((input, expr))
+}
+
+// https://stackoverflow.com/questions/70630556/parse-allowing-nested-parentheses-in-nom
+pub fn take_until_unbalanced(
+    opening_bracket: char,
+    closing_bracket: char,
+) -> impl Fn(&str) -> IResult<&str, &str, NomError> {
+    move |i: &str| {
+        let mut index = 0;
+        let mut bracket_counter = 0;
+        while let Some(n) = &i[index..].find(&[opening_bracket, closing_bracket, '\\'][..]) {
+            index += n;
+            let mut it = i[index..].chars();
+            match it.next().unwrap_or_default() {
+                c if c == '\\' => {
+                    // Skip the escape char `\`.
+                    index += '\\'.len_utf8();
+                    // Skip also the following char.
+                    let c = it.next().unwrap_or_default();
+                    index += c.len_utf8();
+                }
+                c if c == opening_bracket => {
+                    bracket_counter += 1;
+                    index += opening_bracket.len_utf8();
+                }
+                c if c == closing_bracket => {
+                    // Closing bracket.
+                    bracket_counter -= 1;
+                    index += closing_bracket.len_utf8();
+                }
+                // Can not happen.
+                _ => unreachable!(),
+            };
+            // We found the unmatched closing bracket.
+            if bracket_counter == -1 {
+                // We do not consume it.
+                index -= closing_bracket.len_utf8();
+                return Ok((&i[index..], &i[0..index]));
+            };
+        }
+
+        if bracket_counter == 0 {
+            Ok(("", i))
+        } else {
+            Err(nom::Err::Error(NomError::from_error_kind(
+                i,
+                ErrorKind::TakeUntil,
+            )))
+            // Err(nom::Err::Error(Error::from_error_kind(
+            //     i,
+            //     ErrorKind::TakeUntil,
+            // )))
+        }
+    }
+}
+
+#[derive(Debug, serde::Serialize, serde::Deserialize, Clone)]
+pub enum Range<'a> {
+    #[serde(borrow)]
+    Exclusive((Expr<'a>, Expr<'a>)),
+    Inclusive((Expr<'a>, Expr<'a>)),
+}
+
+impl<'a> Range<'a>{
+    fn into_owned(self) -> Range<'static>{
+        match self{
+            Range::Exclusive((expr1, expr2)) => Range::Exclusive((expr1.into_owned(), expr2.into_owned())),
+            Range::Inclusive((expr1, expr2)) => Range::Inclusive((expr1.into_owned(), expr2.into_owned())),
+        }
+    }
+}
+
+#[derive(Debug, serde::Serialize, serde::Deserialize, Clone)]
+pub enum Else<'a>{
+    #[serde(borrow)]
+    Block(Vec<Token<'a>>),
+    If(Box<If<'a>>),
+}
+
+impl<'a> Else<'a>{
+    fn into_owned(self) -> Else<'static>{
+        match self{
+            Else::Block(tokens) => Else::Block(vec_to_owned(tokens)),
+            Else::If(if_tok) => Else::If(Box::new((*if_tok).into_owned())),
+        }
+    }
+}
+
+#[derive(Debug, serde::Serialize, serde::Deserialize, Clone)]
+pub struct If<'a>{
+    #[serde(borrow)]
+    condition: Expr<'a>,
+    tokens: Vec<Token<'a>>,
+    else_tokens: Option<Else<'a>>,
+}
+
+impl<'a> If<'a>{
+    fn into_owned(self) -> If<'static>{
+        If{
+            condition: self.condition.into_owned(),
+            tokens: vec_to_owned(self.tokens),
+            else_tokens: self.else_tokens.map(|e| e.into_owned())
+        }
+    }
+}
+
+#[derive(Debug, serde::Serialize, serde::Deserialize, Clone)]
+pub struct For<'a>{
+    #[serde(borrow)]
+    ident: Cow<'a, str>,
+    range: Range<'a>,
+    tokens: Vec<Token<'a>>,
+}
+
+impl<'a> For<'a>{
+    fn into_owned(self) -> For<'static>{
+        For{
+            ident: Cow::Owned(self.ident.into_owned()),
+            range: self.range.into_owned(),
+            tokens: vec_to_owned(self.tokens),
+        }
+    }
+}
+
+#[derive(Debug, serde::Serialize, serde::Deserialize, Clone)]
+pub struct NestedFor<'a>{
+    #[serde(borrow)]
+    running_ident: Cow<'a, str>,
+    total_ident: Cow<'a, str>,
+    to_nest: Vec<Token<'a>>,
+    pre: Vec<Token<'a>>,
+    inner: Vec<Token<'a>>,
+}
+
+impl<'a> NestedFor<'a>{
+    fn into_owned(self) -> NestedFor<'static>{
+        NestedFor{
+            running_ident: Cow::Owned(self.running_ident.into_owned()),
+            total_ident: Cow::Owned(self.total_ident.into_owned()),
+            to_nest: vec_to_owned(self.to_nest),
+            pre: vec_to_owned(self.pre),
+            inner: vec_to_owned(self.inner),
+        }
+    }
+}
+
+#[derive(Debug, serde::Serialize, serde::Deserialize, Clone)]
+pub struct Concat<'a>{
+    #[serde(borrow)]
+    ident: Cow<'a, str>,
+    range: Range<'a>,
+    tokens: Vec<Token<'a>>,
+    separator: Vec<Token<'a>>,
+}
+
+impl<'a> Concat<'a>{
+    fn into_owned(self) -> Concat<'static>{
+        Concat{
+            ident: Cow::Owned(self.ident.into_owned()),
+            range: self.range.into_owned(),
+            tokens: vec_to_owned(self.tokens),
+            separator: vec_to_owned(self.separator),
+        }
+    }
+}
+
+#[derive(Debug, serde::Serialize, serde::Deserialize, Clone)]
+pub enum Token<'a> {
+    #[serde(borrow)]
+    Code(Cow<'a, str>),
+    Ident(Cow<'a, str>),
+    Expr(Expr<'a>),
+    If(If<'a>),
+    For(For<'a>),
+    NestedFor(NestedFor<'a>),
+    Concat(Concat<'a>)
+}
+
+pub fn vec_to_owned<'a>(tokens: Vec<Token<'a>>) -> Vec<Token<'static>>{
+    tokens.into_iter().map(|token| token.into_owned()).collect()
+}
+
+impl<'a> Token<'a>{
+    fn into_owned(self) -> Token<'static>{
+        use Token::*;
+        match self{
+            Code(cow) => Code(Cow::Owned(cow.to_string())),
+            Ident(cow) => Ident(Cow::Owned(cow.to_string())),
+            Expr(expr) => Expr(expr.into_owned()),
+            If(if_tok) => If(if_tok.into_owned()),
+            For(for_tok) => For(for_tok.into_owned()),
+            NestedFor(nested) => NestedFor(nested.into_owned()),
+            Concat(concat) => Concat(concat.into_owned()),
+        }
+    }
+}
+
+fn parse_comment(input: &str) -> IResult<&str, &str, NomError> {
+    recognize(
+        tuple((
+            tag("//"),
+            take_till(|c| c == '\n'),
+            opt(char('\n')),
+        ))
+    )(input)
+}
+
+fn parse_shader_code(input: &str) -> IResult<&str, Option<Token>, NomError> {
+    let (input, code) = recognize(many0(
+        alt((
+            take_till1(|c| c == '#' || c == '/'),
+            alt((parse_comment, tag("/"))),
+        )),
+    ))(input)?;
+    
+    if code.is_empty() {
+        Ok((input, None))
+    } else {
+        let code = trim_trailing_spaces(code);
+        Ok((input, Some(Token::Code(code.into()))))
+    }
+}
+
+fn parse_ident_token(input: &str) -> IResult<&str, Token, NomError> {
+    preceded(
+        multispace0,
+        map(
+            recognize(pair(
+                alt((alpha1, tag("_"))),
+                many0_count(alt((alphanumeric1, tag("_")))),
+            )),
+            |s: &str| Token::Ident(s.into()),
+        ),
+    )(input)
+}
+
+fn eat_newline(input: &str) -> IResult<&str, (), NomError>{
+    let (input, _) = opt(preceded(space0, line_ending))(input)?;
+    Ok((input, ()))
+}
+
+pub fn trim_trailing_spaces(input: &str) -> &str {
+    let mut chars = input.chars().rev();
+    let mut trailing_spaces = 0;
+
+    while let Some(ch) = chars.next() {
+        match ch {
+            ' ' | '\t' => trailing_spaces += 1,
+            '\n' => {
+                break
+            },
+            _ => {
+                trailing_spaces = 0;
+                break
+            }
+        }
+    }
+    &input[..input.len() - trailing_spaces]
+}
+
+fn get_inner(input: &str) -> IResult<&str, &str, NomError>{
+    let (input, inner) = 
+        delimited(
+            preceded(multispace0, tag("{")),
+            preceded(eat_newline, take_until_unbalanced('{', '}')),
+            tag("}"),
+        )(input)?;
+
+    let (inner, _) = eat_newline(trim_trailing_spaces(inner))?;
+    
+    Ok((input, inner))
+}
+
+fn parse_inner(input: &str) -> IResult<&str, Vec<Token>, NomError>{
+    
+    let (input, inner) = cut(get_inner)(input)?;
+
+    let (_, inner_tokens) = cut(parse_tokens)(inner)?;
+
+    Ok((input, inner_tokens))
+}
+
+fn parse_if(input: &str) -> IResult<&str, Token, NomError> {
+    let (input, _) = tag("if")(input)?;
+
+    let (input, condition) = cut(parse_expr)(input)?;
+    
+    // FIXME unwrap on simplify error. This should be propagated.
+    let condition = condition.simplify_without_ident().unwrap();
+
+    let (input, inner_tokens) = cut(parse_inner)(input)?;
+
+    let (input, else_tag) = opt(
+        preceded(
+            multispace0,
+            tag("#else"),
+        )
+    )(input)?;
+
+    let (input, else_tokens) = match else_tag{
+        Some(_) => {
+            cut(alt((
+                map(preceded(multispace0, parse_if), |res| {
+                    let Token::If(res) = res else { unreachable!() };
+                    Some(Else::If(Box::new(res)))
+                }),
+                map(parse_inner, |res| Some(Else::Block(res))),
+            )))(input)?
+        },
+        None => (input, None),
+    };
+
+    Ok((
+        input,
+        Token::If(If{
+            condition,
+            tokens: inner_tokens,
+            else_tokens,
+        }),
+    ))
+}
+
+fn parse_range(input: &str) -> IResult<&str, Range, NomError> {
+    let (input, first_expr_str) = cut(take_until(".."))(input)?;
+    
+    let (_, exp1) = parse_expr(first_expr_str)?;
+    let (input, ty) = cut(alt((tag("..="), tag(".."))))(input)?;
+    let (input, exp2) = parse_expr(input)?;
+    Ok((
+        input,
+        match ty {
+            "..=" => Range::Inclusive((exp1, exp2)),
+            ".." => Range::Exclusive((exp1, exp2)),
+            _ => unreachable!(),
+        },
+    ))
+}
+
+fn parse_for(input: &str) -> IResult<&str, Token, NomError> {
+    let (input, _) = tag("for")(input)?;
+
+    let (input, Token::Ident(ident)) = cut(parse_ident_token)(input)? else { unreachable!() };
+
+    let (input, _) = cut(
+        preceded(multispace0,
+        tag("in"))
+    )(input)?;
+
+    let (input, range) = cut(parse_range)(input)?;
+
+    let (input, inner) = cut(parse_inner)(input)?;
+
+    let result = Token::For(For{
+        ident,
+        range,
+        tokens: inner,
+    });
+    Ok((input, result))
+}
+
+fn parse_concat(input: &str) -> IResult<&str, Token, NomError> {
+    let (input, _) = tag("concat")(input)?;
+
+    let (input, Token::Ident(ident)) = cut(parse_ident_token)(input)? else { unreachable!() };
+
+    let (input, _) = cut(
+        preceded(multispace0,
+        tag("in"))
+    )(input)?;
+
+    let (input, range) = cut(parse_range)(input)?;
+
+    let (input, inner) = cut(parse_inner)(input)?;
+    
+    let (input, separator) = cut(parse_inner)(input)?;
+
+    let result = Token::Concat(Concat{
+        ident,
+        range,
+        tokens: inner,
+        separator,
+    });
+    Ok((input, result))
+}
+
+fn parse_nest(input: &str) -> IResult<&str, Token, NomError> {
+    let (input, _) = tag("nest")(input)?;
+
+    let (input, Token::Ident(running_ident)) = cut(parse_ident_token)(input)? else { unreachable!() };
+
+    let (input, _) = cut(preceded(multispace0, char('=')))(input)?;
+
+    let (input, Token::Ident(total_ident)) = cut(parse_ident_token)(input)? else { unreachable!() };
+    
+    let (input, to_nest) = cut(parse_inner)(input)?;
+
+    let (input, _) = cut(preceded(multispace0, tag("#pre")))(input)?;
+    
+    let (input, pre) = cut(parse_inner)(input)?;
+    
+    let (input, _) = cut(preceded(multispace0, tag("#inner")))(input)?;
+    
+    let (input, inner) = cut(parse_inner)(input)?;
+
+    let result = Token::NestedFor(NestedFor{
+        running_ident,
+        total_ident,
+        to_nest,
+        pre,
+        inner,
+    });
+    Ok((input, result))
+}
+
+pub fn parse_tokens(mut input: &str) -> IResult<&str, Vec<Token>, NomError> {
+    let mut out = Vec::new();
+
+    // Consume initial shader code, up to the first "#"
+    let (new_input, code) = parse_shader_code(input)?;
+    if let Some(code) = code{
+        out.push(code);
+    }
+    input = new_input;
+
+    while !input.is_empty() {
+        let (new_input, _) = char('#')(input)?;
+        input = new_input;
+        // Parse directive
+        let (new_input, token) = alt((
+            parse_token_expr,
+            parse_if,
+            parse_for,
+            parse_concat,
+            parse_nest,
+            parse_ident_token,
+        ))(input)?;
+        out.push(token);
+        let (new_input, code) = parse_shader_code(new_input)?;
+        if let Some(code) = code{
+            
+            out.push(code);
+        }
+        input = new_input;
+    }
+    Ok((input, out))
+}
+
+
+#[derive(Debug, thiserror::Error)]
+pub enum ExpansionError{
+    #[error("The identifier was not found")]
+    IdentNotFound(String),
+    #[error("There was a problem with evaluating an expression")]
+    SimplifyError(#[from] EvalError),
+    #[error("A condition simplified to something that wasn't a boolean")]
+    NonBoolCondition(Expr<'static>),
+    #[error("A range contained something that wasn't a number")]
+    NonNumRange(Range<'static>),
+    #[error("An explicit expression contained something that wasn't a boolean or a number")]
+    NonBoolOrNumExpr(Expr<'static>),
+    #[error("A number was expected for this definition")]
+    ExpectedNumber(Definition<'static>)
+}
+
+// impl<'a> From<EvalError> for ExpansionError{
+//     fn from(value: EvalError) -> Self {
+//         ExpansionError::SimplifyError(value)
+//     }
+// }
+
+#[derive(Clone, PartialEq, Debug)]
+pub enum Definition<'def> {
+    Bool(bool),
+    Int(i32),
+    UInt(u32),
+    Any(Cow<'def, str>),
+    Float(f32),
+}
+
+impl<'def> Definition<'def>{
+    fn new_owned(&self) -> Definition<'static>{
+        use Definition::*;
+        match self{
+            Bool(v) => Bool(*v),
+            Int(v) => Int(*v),
+            UInt(v) => UInt(*v),
+            Any(cow) => Any(Cow::Owned(cow.to_string())),
+            Float(v) => Float(*v),
+        }
+    }
+}
+
+impl<'a> From<bool> for Definition<'a>{
+    fn from(value: bool) -> Self {
+        Definition::Bool(value)
+    }
+}
+
+impl<'a> From<i32> for Definition<'a>{
+    fn from(value: i32) -> Self {
+        Definition::Int(value)
+    }
+}
+
+impl<'a> From<u32> for Definition<'a>{
+    fn from(value: u32) -> Self {
+        Definition::UInt(value)
+    }
+}
+
+impl<'a> From<&'a str> for Definition<'a>{
+    fn from(value: &'a str) -> Self {
+        Definition::Any(value.into())
+    }
+}
+
+impl<'a> From<String> for Definition<'a>{
+    fn from(value: String) -> Self {
+        Definition::Any(value.into())
+    }
+}
+
+impl<'a> From<f32> for Definition<'a>{
+    fn from(value: f32) -> Self {
+        Definition::Float(value)
+    }
+}
+
+impl<'def> Default for Definition<'def>{
+    fn default() -> Self {
+        Self::Any("".into())
+    }
+}
+
+impl<'def> From<Definition<'def>> for String {
+    fn from(value: Definition) -> Self {
+        let mut out = String::new();
+        value.insert_in_string(&mut out).unwrap();
+        out
+    }
+}
+
+impl<'def> Definition<'def>{
+    fn insert_in_string(&self, target: &mut String) -> Result<(), std::fmt::Error>{
+        match self{
+            Definition::Bool(def) => write!(target, "{def}"),
+            Definition::Int(def) => write!(target, "{def}"),
+            Definition::UInt(def) => write!(target, "{def}u"),
+            Definition::Float(def) => write!(target, "{def:.1}"),
+            Definition::Any(def) => write!(target, "{def}"),
+        }
+    }
+}
+
+
+// FIXME This could be a regular function but I can't be arsed figuring out the traits and lifetimes
+macro_rules! make_expr_lookup {+
+    ($func:ident) => {+
+    +|s: Cow<'a, str>| -> Option<Expr<'a>> {
+        let def = $func(s)?;
+        use Definition::*;
+        match def{
+            Bool(val) => Some(Expr::Bool(val)),
+            Int(val) => Some(Expr::Num(val as f64)),
+            UInt(val) => Some(Expr::Num(val as f64)),
+            Float(val) => Some(Expr::Num(val as f64)),
+            // FIXME
+            Any(_val) => panic!("Maybe need to deal with this at some point"),
+        }
+    }
+    };+
+}
+
+fn process_if<'a, 'def>(
+    input: If<'a>,
+    result: &mut String,
+    lookup: &impl Fn(Cow<str>) -> Option<Definition<'def>>
+) -> Result<(), ExpansionError>{
+    let expr_lookup = make_expr_lookup!(lookup);
+
+    let If{
+        condition,
+        tokens,
+        else_tokens,
+    } = input;
+
+    let condition = condition
+        .simplify_internal(&expr_lookup)?;
+    match condition{
+        Expr::Bool(true) => process_internal(tokens, result, lookup),
+        Expr::Bool(false) => {
+            match else_tokens{
+                Some(Else::Block(tokens)) => {
+                    process_internal(tokens, result, lookup)
+                },
+                Some(Else::If(new_if)) => {
+                    process_if(*new_if, result, lookup)
+                },
+                None => Ok(()),
+            }
+        },
+        _ => return Err(ExpansionError::NonBoolCondition(condition.into_owned())),
+    }
+}
+
+fn process_for<'a, 'def>(
+    input: For<'a>,
+    result: &mut String,
+    lookup: &impl Fn(Cow<str>) -> Option<Definition<'def>>,
+) -> Result<(), ExpansionError>{
+    let For{
+        ident,
+        range,
+        tokens,
+    } = input;
+
+    let expr_lookup = make_expr_lookup!(lookup);
+
+    let range = match range{
+        Range::Exclusive((expr1, expr2)) => {
+            let expr1 = expr1.simplify(expr_lookup)?;
+            let expr2 = expr2.simplify(expr_lookup)?;
+            Range::Exclusive((expr1, expr2))
+        },
+        Range::Inclusive((expr1, expr2)) => {
+            let expr1 = expr1.simplify(expr_lookup)?;
+            let expr2 = expr2.simplify(expr_lookup)?;
+            Range::Inclusive((expr1, expr2))
+        },
+    };
+
+    let iter = match range{
+        Range::Exclusive((Expr::Num(start), Expr::Num(end))) => {
+            Box::new(start as isize..end as isize) as Box<dyn Iterator<Item = isize>>
+        },
+        Range::Inclusive((Expr::Num(start), Expr::Num(end))) => {
+            Box::new(start as isize..=end as isize) as Box<dyn Iterator<Item = isize>>
+        },
+        _ => return Err(ExpansionError::NonNumRange(range.into_owned()))
+    };
+
+    for val in iter{
+        let new_lookup = Box::new(|s: Cow<str>| -> Option<Definition<'def>>{
+            if s == ident{
+                Some(Definition::Int(val as i32))
+            } else {
+                lookup(s)
+            }
+        }) as Box<dyn Fn(Cow<str>) -> Option<Definition<'def>>>;
+        process_internal(tokens.clone(), result, &new_lookup)?;
+    }
+    Ok(())
+}
+
+fn process_nested_for<'a, 'def>(
+    input: NestedFor<'a>,
+    result: &mut String,
+    lookup: &impl Fn(Cow<str>) -> Option<Definition<'def>>,
+) -> Result<(), ExpansionError>{
+    let NestedFor { running_ident, total_ident, to_nest, pre, inner } = input;
+    
+    let total_depth = lookup(total_ident.clone()).ok_or_else(|| ExpansionError::IdentNotFound(total_ident.to_string()))?;
+    
+    let total_depth = match total_depth{
+        Definition::Bool(_) | Definition::Any(_) => return Err(ExpansionError::ExpectedNumber(total_depth.new_owned())),
+        Definition::Int(num) => num as usize,
+        Definition::UInt(num) => num as usize,
+        Definition::Float(num) => num as usize,
+    };
+    
+    for val in 0..total_depth{
+        let new_lookup = Box::new(|s: Cow<str>| -> Option<Definition<'def>>{
+            if s == running_ident{
+                Some(Definition::Int(val as i32))
+            } else {
+                lookup(s)
+            }
+        }) as Box<dyn Fn(Cow<str>) -> Option<Definition<'def>>>;
+        
+        process_internal(to_nest.clone(), result, &new_lookup)?;
+        result.push_str("{\n");
+        process_internal(pre.clone(), result, &new_lookup)?;
+        result.push('\n');
+    }
+    
+    process_internal(inner, result, lookup)?;
+    
+    for _ in 0..total_depth{
+        result.push_str("\n}")
+    }
+    
+    Ok(())
+}
+
+fn process_concat<'a, 'def>(
+    input: Concat<'a>,
+    result: &mut String,
+    lookup: &impl Fn(Cow<str>) -> Option<Definition<'def>>,
+) -> Result<(), ExpansionError>{
+    let Concat { ident, range, tokens, separator } = input;
+    
+    let expr_lookup = make_expr_lookup!(lookup);
+
+    let range = match range{
+        Range::Exclusive((expr1, expr2)) => {
+            let expr1 = expr1.simplify(expr_lookup)?;
+            let expr2 = expr2.simplify(expr_lookup)?;
+            Range::Exclusive((expr1, expr2))
+        },
+        Range::Inclusive((expr1, expr2)) => {
+            let expr1 = expr1.simplify(expr_lookup)?;
+            let expr2 = expr2.simplify(expr_lookup)?;
+            Range::Inclusive((expr1, expr2))
+        },
+    };
+
+    let iter = match range{
+        Range::Exclusive((Expr::Num(start), Expr::Num(end))) => {
+            Box::new(start as isize..end as isize) as Box<dyn Iterator<Item = isize>>
+        },
+        Range::Inclusive((Expr::Num(start), Expr::Num(end))) => {
+            Box::new(start as isize..=end as isize) as Box<dyn Iterator<Item = isize>>
+        },
+        _ => return Err(ExpansionError::NonNumRange(range.into_owned()))
+    };
+    let mut iter = iter.peekable();
+
+    while let Some(val) = iter.next(){
+        let new_lookup = Box::new(|s: Cow<str>| -> Option<Definition<'def>>{
+            if s == ident{
+                Some(Definition::Int(val as i32))
+            } else {
+                lookup(s)
+            }
+        }) as Box<dyn Fn(Cow<str>) -> Option<Definition<'def>>>;
+        
+        process_internal(tokens.clone(), result, &new_lookup)?;
+
+        if iter.peek().is_some(){
+            process_internal(separator.clone(), result, &new_lookup)?;
+        }
+        
+    }
+    Ok(())
+}
+
+
+fn process_internal<'a, 'def>(
+    tokens: Vec<Token<'a>>,
+    result: &mut String,
+    lookup: &impl Fn(Cow<str>) -> Option<Definition<'def>>
+) -> Result<(), ExpansionError>{
+    for token in tokens{
+        match token{
+            Token::Code(code) => result.push_str(&code),
+            Token::Ident(name) => {
+                let Some(shader_def) = lookup(name.clone()) else { return Err(ExpansionError::IdentNotFound(name.to_string()))};
+                let string = String::from(shader_def);
+                if let Ok((_, tokens)) = parse_tokens(&string){
+                    process_internal(tokens, result, lookup)?;
+                } else{
+                    write!(result, "{}", string).expect("We couldn't write to a string?");
+                }
+            },
+            Token::Expr(expr) => {
+                let expr_lookup = make_expr_lookup!(lookup);
+                let simplified_expr = expr.simplify_internal(&expr_lookup)?;
+                match simplified_expr{
+                    Expr::Bool(b) => write!(result, "{}", b).expect("We couldn't write to a string?"),
+                    Expr::Num(n) => write!(result, "{}", n).expect("We couldn't write to a string?"),
+                    _  => return Err(ExpansionError::NonBoolOrNumExpr(simplified_expr.into_owned())),
+                }
+            },
+            Token::If(if_tokens) => {
+                process_if(if_tokens, result, lookup)?;
+            },
+            Token::For(for_tokens) => process_for(for_tokens, result, lookup)?,
+            Token::NestedFor(nested_for) => process_nested_for(nested_for, result, lookup)?,
+            Token::Concat(concat) => process_concat(concat, result, lookup)?,
+        }
+    }
+    Ok(())
+}
+
+pub fn process<'def>(tokens: Vec<Token>, lookup: impl Fn(Cow<str>) -> Option<Definition<'def>>) -> Result<String, ExpansionError>{
+    let mut result = String::new();
+    
+    process_internal(
+        tokens,
+        &mut result,
+        &lookup,
+    )?;
+
+    Ok(result)
+}
+